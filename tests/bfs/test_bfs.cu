// ----------------------------------------------------------------
// Gunrock -- Fast and Efficient GPU Graph Library
// ----------------------------------------------------------------
// This source code is distributed under the terms of LICENSE.TXT
// in the root directory of this source distribution.
// ----------------------------------------------------------------

/**
 * @file
 * test_bfs.cu
 *
 * @brief Simple test driver program for breadth-first search.
 */

#include <stdio.h>
#include <string>
#include <deque>
#include <vector>
#include <algorithm>
#include <iostream>
#include <fstream>

// Utilities and correctness-checking
#include <gunrock/util/test_utils.cuh>
#include <gunrock/util/track_utils.cuh>

// BFS includes
#include <gunrock/app/bfs/bfs_enactor.cuh>
#include <gunrock/app/bfs/bfs_problem.cuh>
#include <gunrock/app/bfs/bfs_functor.cuh>

// Operator includes
#include <gunrock/oprtr/advance/kernel.cuh>
#include <gunrock/oprtr/filter/kernel.cuh>

#include <moderngpu.cuh>

using namespace gunrock;
using namespace gunrock::app;
using namespace gunrock::util;
using namespace gunrock::oprtr;
using namespace gunrock::app::bfs;

/******************************************************************************
 * Housekeeping Routines
 ******************************************************************************/
void Usage()
{
    printf(
        "test <graph-type> [graph-type-arguments]\n"
        "Graph type and graph type arguments:\n"
        "    market <matrix-market-file-name>\n"
        "        Reads a Matrix-Market coordinate-formatted graph of\n"
        "        directed/undirected edges from STDIN (or from the\n"
        "        optionally-specified file).\n"
        "    rmat (default: rmat_scale = 10, a = 0.57, b = c = 0.19)\n"
        "        Generate R-MAT graph as input\n"
        "        --rmat_scale=<vertex-scale>\n"
        "        --rmat_nodes=<number-nodes>\n"
        "        --rmat_edgefactor=<edge-factor>\n"
        "        --rmat_edges=<number-edges>\n"
        "        --rmat_a=<factor> --rmat_b=<factor> --rmat_c=<factor>\n"
        "        --rmat_seed=<seed>\n"
        "    rgg (default: rgg_scale = 10, rgg_thfactor = 0.55)\n"
        "        Generate Random Geometry Graph as input\n"
        "        --rgg_scale=<vertex-scale>\n"
        "        --rgg_nodes=<number-nodes>\n"
        "        --rgg_thfactor=<threshold-factor>\n"
        "        --rgg_threshold=<threshold>\n"
        "        --rgg_vmultipiler=<vmultipiler>\n"
        "        --rgg_seed=<seed>\n\n"
        "Optional arguments:\n"
        "[--device=<device_index>] Set GPU(s) for testing (Default: 0).\n"
        "[--undirected]            Treat the graph as undirected (symmetric).\n"
        "[--idempotence]           Whether or not to enable idempotent operation.\n"
        "[--instrumented]          Keep kernels statics [Default: Disable].\n"
        "                          total_queued, search_depth and barrier duty.\n"
        "                          (a relative indicator of load imbalance.)\n"
        "[--src=<Vertex-ID|largestdegree|randomize|randomize2|list>]\n"
        "                          Begins traversal from the source (Default: 0).\n"
        "                          If largestdegree: from largest degree vertex.\n"
        "                          If randomize: from a random source vertex.\n"
        "                          If randomize2: from a different random source vertex for each iteration.\n"
        "                          If list: need to provide a source list through --source_list=n0,n1,...,nk\n"
        "[--quick]                 Skip the CPU reference validation process.\n"
        "[--mark-pred]             Keep both label info and predecessor info.\n"
        "[--disable-size-check]    Disable frontier queue size check.\n"
        "[--grid-size=<grid size>] Maximum allowed grid size setting.\n"
        "[--queue-sizing=<factor>] Allocates a frontier queue sized at: \n"
        "                          (graph-edges * <factor>). (Default: 1.0)\n"
        "[--in-sizing=<in/out_queue_scale_factor>]\n"
        "                          Allocates a frontier queue sized at: \n"
        "                          (graph-edges * <factor>). (Default: 1.0)\n"
        "[--v]                     Print verbose per iteration debug info.\n"
        "[--iteration-num=<num>]   Number of runs to perform the test.\n"
        "[--traversal-mode=<0|1>]  Set traversal strategy, 0 for Load-Balanced\n"
        "                          1 for Dynamic-Cooperative (Default: dynamic\n"
        "                          determine based on average degree).\n"
        "[--partition-method=<random|biasrandom|clustered|metis>]\n"
        "                          Choose partitioner (Default use random).\n"
        "[--quiet]                 No output (unless --json is specified).\n"
        "[--json]                  Output JSON-format statistics to STDOUT.\n"
        "[--jsonfile=<name>]       Output JSON-format statistics to file <name>\n"
        "[--jsondir=<dir>]         Output JSON-format statistics to <dir>/name,\n"
        "                          where name is auto-generated.\n"
    );
}

/**
 * @brief Displays the BFS result (i.e., distance from source)
 *
 * @tparam VertexId
 * @tparam SizeT
 * @tparam MARK_PREDECESSORS
 * @tparam ENABLE_IDEMPOTENCE
 *
 * @param[in] labels    Search depth from the source for each node.
 * @param[in] preds     Predecessor node id for each node.
 * @param[in] num_nodes Number of nodes in the graph.
 * @param[in] quiet     Don't print out anything to stdout
 */
template <
    typename VertexId,
    typename SizeT,
    bool MARK_PREDECESSORS,
    bool ENABLE_IDEMPOTENCE >
void DisplaySolution(
    VertexId *labels,
    VertexId *preds,
    SizeT     num_nodes,
    bool quiet = false)
{
    if (quiet) { return; }
    // careful: if later code in this
    // function changes something, this
    // return is the wrong thing to do

    if (num_nodes > 40) { num_nodes = 40; }

    printf("\nFirst %lld labels of the GPU result:\n",
        (long long)num_nodes);

    printf("[");
    for (VertexId i = 0; i < num_nodes; ++i)
    {
        PrintValue(i);
        printf(":");
        PrintValue(labels[i]);
        if (MARK_PREDECESSORS) //&& !ENABLE_IDEMPOTENCE)
        {
            printf(",");
            PrintValue(preds[i]);
        }
        printf(" ");
    }
    printf("]\n");
}

/******************************************************************************
 * BFS Testing Routines
 *****************************************************************************/

/**
 * @brief A simple CPU-based reference BFS ranking implementation.
 *
 * @tparam VertexId
 * @tparam Value
 * @tparam SizeT
 * @tparam MARK_PREDECESSORS
 * @tparam ENABLE_IDEMPOTENCE
 *
 * @param[in] graph Reference to the CSR graph we process on
 * @param[in] source_path Host-side vector to store CPU computed labels for each node
 * @param[in] predecessor Host-side vector to store CPU computed predecessor for each node
 * @param[in] src Source node where BFS starts
 * @param[in] quiet Don't print out anything to stdout
 */
template <
    typename VertexId,
    typename SizeT,
    typename Value,
    bool MARK_PREDECESSORS,
    bool ENABLE_IDEMPOTENCE >
void ReferenceBFS(
    const Csr<VertexId, SizeT, Value> *graph,
    VertexId                          *source_path,
    VertexId                          *predecessor,
    VertexId                          src,
    bool                              quiet = false)
{
    // Initialize labels
    for (VertexId i = 0; i < graph->nodes; ++i)
    {
        source_path[i] = /*ENABLE_IDEMPOTENCE ? -1 :*/ util::MaxValue<VertexId>();
        if (MARK_PREDECESSORS)
        {
            predecessor[i] = util::InvalidValue<VertexId>();
        }
    }
    source_path[src] = 0;
    VertexId search_depth = 0;

    // Initialize queue for managing previously-discovered nodes
    std::deque<VertexId> frontier;
    frontier.push_back(src);

    // Perform BFS
    CpuTimer cpu_timer;
    cpu_timer.Start();
    while (!frontier.empty())
    {
        // Dequeue node from frontier
        VertexId dequeued_node = frontier.front();
        frontier.pop_front();
        VertexId neighbor_dist = source_path[dequeued_node] + 1;

        // Locate adjacency list
        SizeT edges_begin = graph->row_offsets[dequeued_node];
        SizeT edges_end = graph->row_offsets[dequeued_node + 1];

        for (SizeT edge = edges_begin; edge < edges_end; ++edge)
        {
            //Lookup neighbor and enqueue if undiscovered
            VertexId neighbor = graph->column_indices[edge];
            if (source_path[neighbor] > neighbor_dist) //|| source_path[neighbor] == -1)
            {
                source_path[neighbor] = neighbor_dist;
                if (MARK_PREDECESSORS)
                {
                    predecessor[neighbor] = dequeued_node;
                }
                if (search_depth < neighbor_dist)
                {
                    search_depth = neighbor_dist;
                }
                frontier.push_back(neighbor);
            }
        }
    }

    if (MARK_PREDECESSORS)
    {
        predecessor[src] = util::InvalidValue<VertexId>();
    }

    cpu_timer.Stop();
    float elapsed = cpu_timer.ElapsedMillis();
    search_depth++;

    if (!quiet)
    {
        printf("CPU BFS finished in %lf msec. cpu_search_depth: %lld\n",
               elapsed, (long long)search_depth);
    }
}

/**
 * @brief Run BFS tests
 *
 * @tparam VertexId
 * @tparam Value
 * @tparam SizeT
 * @tparam INSTRUMENT
 * @tparam DEBUG
 * @tparam SIZE_CHECK
 * @tparam MARK_PREDECESSORS
 * @tparam ENABLE_IDEMPOTENCE
 *
 * @param[in] info Pointer to info contains parameters and statistics.
 */
template <
    typename    VertexId,
    typename    SizeT,
    typename    Value,
    //bool        INSTRUMENT,
    //bool        DEBUG,
    //bool        SIZE_CHECK,
    bool        MARK_PREDECESSORS,
    bool        ENABLE_IDEMPOTENCE >
cudaError_t RunTests(Info<VertexId, SizeT, Value> *info)
{
    typedef BFSProblem < VertexId,
            SizeT,
            Value,
            MARK_PREDECESSORS,
            ENABLE_IDEMPOTENCE>
            //(MARK_PREDECESSORS && ENABLE_IDEMPOTENCE) >
            Problem;  // does not use double buffer

    typedef BFSEnactor < Problem>
            //INSTRUMENT,
            //DEBUG,
            //SIZE_CHECK >
            Enactor;

    // parse configurations from mObject info
    Csr<VertexId, SizeT, Value> *graph = info->csr_ptr;
    Csr<VertexId, SizeT, Value> *inv_graph = info->csc_ptr;
    VertexId src                   = info->info["source_vertex"     ].get_int64();
    int      max_grid_size         = info->info["max_grid_size"     ].get_int  ();
    int      num_gpus              = info->info["num_gpus"          ].get_int  ();
    double   max_queue_sizing      = info->info["max_queue_sizing"  ].get_real ();
    double   max_queue_sizing1     = info->info["max_queue_sizing1" ].get_real ();
    double   max_in_sizing         = info->info["max_in_sizing"     ].get_real ();
    std::string partition_method   = info->info["partition_method"  ].get_str  ();
    double   partition_factor      = info->info["partition_factor"  ].get_real ();
    int      partition_seed        = info->info["partition_seed"    ].get_int  ();
    bool     quiet_mode            = info->info["quiet_mode"        ].get_bool ();
    bool     quick_mode            = info->info["quick_mode"        ].get_bool ();
    bool     stream_from_host      = info->info["stream_from_host"  ].get_bool ();
    std::string traversal_mode     = info->info["traversal_mode"    ].get_str  ();
    bool     instrument            = info->info["instrument"        ].get_bool ();
    bool     debug                 = info->info["debug_mode"        ].get_bool ();
    bool     size_check            = info->info["size_check"        ].get_bool ();
    int      iterations            = info->info["num_iteration"     ].get_int  ();
    std::string src_type           = info->info["source_type"       ].get_str  ();
    int      src_seed              = info->info["source_seed"       ].get_int  ();
    int      communicate_latency   = info->info["communicate_latency"].get_int ();
    float    communicate_multipy   = info->info["communicate_multipy"].get_real();
    int      expand_latency        = info->info["expand_latency"    ].get_int ();
    int      subqueue_latency      = info->info["subqueue_latency"  ].get_int ();
    int      fullqueue_latency     = info->info["fullqueue_latency" ].get_int ();
    int      makeout_latency       = info->info["makeout_latency"   ].get_int ();
    bool     direction_optimized   = info->info["direction_optimized"].get_bool();
    float    do_a                  = info->info["do_a"              ].get_real();
    float    do_b                  = info->info["do_b"              ].get_real();
    bool     undirected            = info->info["undirected"        ].get_bool();

    if (communicate_multipy > 1) max_in_sizing *= communicate_multipy;

    CpuTimer cpu_timer;
    cudaError_t retval             = cudaSuccess;

    cpu_timer.Start();
    json_spirit::mArray device_list = info->info["device_list"].get_array();
    int* gpu_idx = new int[num_gpus];
    for (int i = 0; i < num_gpus; i++) gpu_idx[i] = device_list[i].get_int(); 

    // TODO: remove after merge mgpu-cq
    ContextPtr   *context = (ContextPtr*)  info->context;
    cudaStream_t *streams = (cudaStream_t*)info->streams;

    // allocate host-side label array (for both reference and GPU results)
    VertexId *reference_labels      = new VertexId[graph->nodes];
    VertexId *reference_preds       = new VertexId[graph->nodes];
    VertexId *h_labels              = new VertexId[graph->nodes];
    VertexId *reference_check_label = (quick_mode) ? NULL : reference_labels;
    VertexId *reference_check_preds = NULL;
    VertexId *h_preds               = NULL;

    if (MARK_PREDECESSORS)
    {
        h_preds = new VertexId[graph->nodes];
        if (!quick_mode)
        {
            reference_check_preds = reference_preds;
        }
    }

    size_t *org_size = new size_t[num_gpus];
    for (int gpu = 0; gpu < num_gpus; gpu++)
    {
        size_t dummy;
        if (retval = util::SetDevice(gpu_idx[gpu])) return retval;
        if (retval = util::GRError( cudaMemGetInfo(&(org_size[gpu]), &dummy),
            "cudaMemGetInfo failed", __FILE__, __LINE__)) return retval;
    }

    Problem* problem = new Problem(direction_optimized, undirected);  // allocate problem on GPU
    if (retval = util::GRError(problem->Init(
        stream_from_host,
        graph,
        inv_graph,
        num_gpus,
        gpu_idx,
        partition_method,
        streams,
        max_queue_sizing,
        max_in_sizing,
        partition_factor,
        partition_seed),
        "BFS Problem Init failed", __FILE__, __LINE__)) return retval;

    Enactor* enactor = new Enactor(
        num_gpus, gpu_idx, instrument, debug, size_check, direction_optimized);  // enactor map
    if (retval = util::GRError(enactor->Init(
        context, problem, max_grid_size, traversal_mode),
        "BFS Enactor Init failed", __FILE__, __LINE__))
        return retval;

    enactor -> communicate_latency = communicate_latency;
    enactor -> communicate_multipy = communicate_multipy;
    enactor -> expand_latency      = expand_latency;
    enactor -> subqueue_latency    = subqueue_latency;
    enactor -> fullqueue_latency   = fullqueue_latency;
    enactor -> makeout_latency     = makeout_latency;
    enactor -> do_a                = do_a;
    enactor -> do_b                = do_b;

    if (retval = util::SetDevice(gpu_idx[0])) return retval;
    if (retval = util::latency::Test(
        streams[0], problem -> data_slices[0] -> latency_data,
        communicate_latency,
        communicate_multipy,
        expand_latency,
        subqueue_latency,
        fullqueue_latency,
        makeout_latency)) return retval;

    cpu_timer.Stop();
    info -> info["preprocess_time"] = cpu_timer.ElapsedMillis();

    // perform BFS
    double total_elapsed = 0.0;
    double single_elapsed = 0.0;
    double max_elapsed    = 0.0;
    double min_elapsed    = 1e10;
    json_spirit::mArray process_times;
    if (src_type == "random2")
    {
        if (src_seed == -1) src_seed = time(NULL);
        if (!quiet_mode)
<<<<<<< HEAD
            printf("src_seed = %d\n", src_seed);
        srand(src_seed);
=======
        {
            printf("Computing reference value ...\n");
        }
        ReferenceBFS<VertexId, SizeT, Value,
            MARK_PREDECESSORS, ENABLE_IDEMPOTENCE>(
            graph,
            reference_check_label,
            reference_check_preds,
            src,
            quiet_mode);
        if (!quiet_mode)
        {
            printf("\n");
        }
>>>>>>> 8d96e246
    }
    if (!quiet_mode)
        printf("Using traversal-mode %s\n", traversal_mode.c_str());

    json_spirit::mArray source_list;
    if (src_type == "list")
        source_list = info->info["source_list"].get_array();
    for (int iter = 0; iter < iterations; ++iter)
    {
        if (src_type == "random2")
        {
            bool src_valid = false;
            while (!src_valid)
            {
                src = rand() % graph -> nodes;
                if (graph -> row_offsets[src] != graph -> row_offsets[src+1])
                    src_valid = true;
            }
        } else if (src_type == "list")
        {
            if (source_list.size() == 0) 
            {
                if (!quiet_mode)
                    printf("No source list found. Use 0 as source.\n");
                src = 0;
            } else {
                src = source_list[iter].get_int();
            }
        }

        if (retval = util::GRError(problem->Reset(
            src, enactor->GetFrontierType(),
            max_queue_sizing, max_queue_sizing1),
            "BFS Problem Reset failed", __FILE__, __LINE__))
            return retval;

        if (retval = util::GRError(enactor->Reset(),
            "BFS Enactor Reset failed", __FILE__, __LINE__))
            return retval;

        for (int gpu = 0; gpu < num_gpus; gpu++)
        {
            if (retval = util::SetDevice(gpu_idx[gpu]))
                return retval;
            if (retval = util::GRError(cudaDeviceSynchronize(),
                "cudaDeviceSynchronize failed", __FILE__, __LINE__))
                return retval;
        }

        if (!quiet_mode)
        {
            printf("__________________________\n"); fflush(stdout);
        }

        cpu_timer.Start();
        if (retval = util::GRError(enactor->Enact(src, traversal_mode),
            "BFS Enact failed", __FILE__, __LINE__)) return retval;
        cpu_timer.Stop();
        single_elapsed = cpu_timer.ElapsedMillis();
        total_elapsed += single_elapsed;
        process_times.push_back(single_elapsed);
        if (single_elapsed > max_elapsed) max_elapsed = single_elapsed;
        if (single_elapsed < min_elapsed) min_elapsed = single_elapsed;
        if (!quiet_mode)
        {
            printf("--------------------------\n"
                "iteration %d elapsed: %lf ms, src = %lld, #iteration = %lld\n",
                iter, single_elapsed, (long long)src,
                (long long)enactor -> enactor_stats -> iteration);
            fflush(stdout);
        }
    }
    total_elapsed /= iterations;
    info -> info["process_times"] = process_times;
    info -> info["min_process_time"] = min_elapsed;
    info -> info["max_process_time"] = max_elapsed;

    // compute reference CPU BFS solution for source-distance
    if (!quick_mode)
    {
        if (!quiet_mode)
        {
            printf("Computing reference value ...\n");
        }
        ReferenceBFS<VertexId, SizeT, Value,
            MARK_PREDECESSORS, ENABLE_IDEMPOTENCE>(
            graph,
            reference_check_label,
            reference_check_preds,
            src,
            quiet_mode);
        if (!quiet_mode)
        {
            printf("\n");
        }
    }

    cpu_timer.Start();
    // copy out results
    if (retval = util::GRError(problem->Extract(h_labels, h_preds),
        "BFS Problem Extraction failed", __FILE__, __LINE__)) return retval;

    // verify the result
    if ((!quick_mode) && (!quiet_mode))
    {
        printf("Label Validity: ");
        int num_errors = CompareResults(
            h_labels, reference_check_label,
            graph->nodes, true, quiet_mode);
        if (num_errors > 0)
        {
            printf("%d errors occurred.", num_errors);
        }
        printf("\n");

        if (MARK_PREDECESSORS)
        {
            printf("Predecessor Validity: \n");
            num_errors = 0;
            #pragma omp parallel for
            for (VertexId v=0; v<graph->nodes; v++)
            {
                if (h_labels[v] ==
<<<<<<< HEAD
                    /*(ENABLE_IDEMPOTENCE ? -1 :*/ util::MaxValue<VertexId>())
=======
                    (ENABLE_IDEMPOTENCE ? -1 : util::MaxValue<VertexId>() - 1))
>>>>>>> 8d96e246
                    continue; // unvisited vertex
                if (v == src && h_preds[v] == util::InvalidValue<VertexId>()) continue; // source vertex
                VertexId pred = h_preds[v];
                if (pred >= graph->nodes || pred < 0)
                {
                    //if (num_errors == 0)
                        printf("INCORRECT: pred[%lld] : %lld out of bound\n", 
                            (long long)v, (long long)pred);
                    #pragma omp atomic
                    num_errors ++;
                    continue;
                }
                if (h_labels[v] != h_labels[pred] + 1)
                {
                    //if (num_errors == 0)
<<<<<<< HEAD
                        printf("INCORRECT: label[%lld] (%lld) != label[%lld] (%lld) + 1\n",
                            (long long)v, (long long)h_labels[v], (long long)pred, (long long)h_labels[pred]);
                    #pragma omp atomic
=======
                        printf("INCORRECT: label[%d] (%d) != label[%d] (%d) + 1\n",
                            v, h_labels[v], pred, h_labels[pred]);
>>>>>>> 8d96e246
                    num_errors ++;
                    continue;
                }

                bool v_found = false;
                for (SizeT t = graph->row_offsets[pred]; t < graph->row_offsets[pred+1]; t++)
                if (v == graph->column_indices[t])
                {
                    v_found = true;
                    break;
                }
                if (!v_found)
                {
                    //if (num_errors == 0)
                        printf("INCORRECT: Vertex %lld not in Vertex %lld's neighbor list\n",
                            (long long)v, (long long)pred);
                    #pragma omp atomic
                    num_errors ++;
                    continue;
                }
            }

            if (num_errors > 0)
            {
                printf("%d errors occurred.", num_errors);
            } else printf("CORRECT");
            printf("\n");
        }

    }

    if (!quick_mode && TO_TRACK)
    {
        VertexId **v_ = NULL;
        if (num_gpus > 1)
        {
            v_ = new VertexId*[num_gpus];
            for (int gpu=0; gpu<num_gpus; gpu++)
            {
                v_[gpu] = new VertexId[graph->nodes];
                for (VertexId v=0; v<graph->nodes; v++)
                    v_[gpu][v] = -1;
                for (VertexId v=0; v<problem->sub_graphs[gpu].nodes; v++)
                    v_[gpu][problem->original_vertexes[gpu][v]] = v;
            }
        }
        util::Track_Results(graph, num_gpus, (VertexId)1, h_labels, reference_check_label,
            num_gpus > 1 ? problem->partition_tables[0] : NULL, v_);
        char file_name[512];
        sprintf(file_name, "./eval/error_dump/error_%lld_%d.txt", (long long)time(NULL), gpu_idx[0]);
        util::Output_Errors(file_name, graph -> nodes, num_gpus, (VertexId)0, h_labels, reference_check_label,
            num_gpus > 1 ? problem->partition_tables[0] : NULL, v_);
        if (num_gpus > 1)
        {
            for (int gpu=0; gpu<num_gpus; gpu++)
            {
                delete[] v_[gpu]; v_[gpu] = NULL;
            }
            delete[] v_; v_=NULL;
        }
    }

    // display Solution
    if (!quiet_mode)
    {
        DisplaySolution<VertexId, SizeT, MARK_PREDECESSORS, ENABLE_IDEMPOTENCE>
        (h_labels, h_preds, graph->nodes, quiet_mode);
    }

    info->ComputeTraversalStats(  // compute running statistics
        enactor->enactor_stats.GetPointer(), total_elapsed, h_labels);


    if (!quiet_mode)
    {
        printf("\n\tMemory Usage(B)\t");
        for (int gpu = 0; gpu < num_gpus; gpu++)
            if (num_gpus > 1)
            {
                if (gpu != 0)
                {
                    printf(" #keys%d,0\t #keys%d,1\t #ins%d,0\t #ins%d,1",
                           gpu, gpu, gpu, gpu);
                }
                else
                {
                    printf(" #keys%d,0\t #keys%d,1", gpu, gpu);
                }
            }
            else
            {
                printf(" #keys%d,0\t #keys%d,1", gpu, gpu);
            }
        if (num_gpus > 1)
        {
            printf(" #keys%d", num_gpus);
        }
        printf("\n");
        double max_queue_sizing_[2] = {0, 0 }, max_in_sizing_ = 0;
        for (int gpu = 0; gpu < num_gpus; gpu++)
        {
            size_t gpu_free, dummy;
            cudaSetDevice(gpu_idx[gpu]);
            cudaMemGetInfo(&gpu_free, &dummy);
            printf("GPU_%d\t %ld", gpu_idx[gpu], org_size[gpu] - gpu_free);
            for (int i = 0; i < num_gpus; i++)
            {
                for (int j = 0; j < 2; j++)
                {
                    SizeT x = problem->data_slices[gpu]->frontier_queues[i].keys[j].GetSize();
                    printf("\t %lld", (long long) x);
                    double factor = 1.0 * x / (num_gpus > 1 ? problem->graph_slices[gpu]->in_counter[i] : problem->graph_slices[gpu]->nodes);
                    if (factor > max_queue_sizing_[j])
                    {
                        max_queue_sizing_[j] = factor;
                    }
                }
                if (num_gpus > 1 && i != 0 )
                {
                    for (int t = 0; t < 2; t++)
                    {
                        SizeT x = problem->data_slices[gpu][0].keys_in[t][i].GetSize();
                        printf("\t %lld", (long long) x);
                        double factor = 1.0 * x / problem->graph_slices[gpu]->in_counter[i];
                        if (factor > max_in_sizing_)
                        {
                            max_in_sizing_ = factor;
                        }
                    }
                }
            }
            if (num_gpus > 1)
            {
                printf("\t %lld", (long long)(problem->data_slices[gpu]->frontier_queues[num_gpus].keys[0].GetSize()));
            }
            printf("\n");
        }
        printf("\t queue_sizing =\t %lf \t %lf", max_queue_sizing_[0], max_queue_sizing_[1]);
        if (num_gpus > 1)
        {
            printf("\t in_sizing =\t %lf", max_in_sizing_);
        }
        printf("\n");
    }

    // Clean up
    if (org_size        ) {delete[] org_size        ; org_size         = NULL;}
    if (enactor         )
    {
        if (retval = util::GRError(enactor -> Release(),
            "BFS Enactor Release failed", __FILE__, __LINE__))
            return retval;
        delete   enactor         ; enactor          = NULL;
    }
    if (problem         )
    {
        if (retval = util::GRError(problem -> Release(),
            "BFS Problem Release failed", __FILE__, __LINE__))
            return retval;
        delete   problem         ; problem          = NULL;
    }
    if (reference_labels) {delete[] reference_labels; reference_labels = NULL;}
    if (reference_preds ) {delete[] reference_preds ; reference_preds  = NULL;}
    if (h_labels        ) {delete[] h_labels        ; h_labels         = NULL;}
    cpu_timer.Stop();
    info->info["postprocess_time"] = cpu_timer.ElapsedMillis();

    if (h_preds         )
    {
        if (info->info["output_filename"].get_str() != "")
        {
            cpu_timer.Start();
            std::ofstream fout;
            size_t buf_size = 1024 * 1024 * 16;
            char *fout_buf = new char[buf_size];
            fout.rdbuf() -> pubsetbuf(fout_buf, buf_size);
            fout.open(info->info["output_filename"].get_str().c_str());

            for (VertexId v=0; v<graph->nodes; v++)
            {
                if (v == src) fout<< v+1 << "," << v+1 << std::endl; // root node
                else if (h_preds[v] != -2) // valid pred
                    fout<< v+1 << "," << h_preds[v]+1 << std::endl;
            }

            fout.close();
            delete[] fout_buf; fout_buf = NULL;
            cpu_timer.Stop();
            info->info["write_time"] = cpu_timer.ElapsedMillis();
        }
        delete[] h_preds         ; h_preds          = NULL;
    }
    return retval;
}

/**
 * @brief RunTests entry
 *
 * @tparam VertexId
 * @tparam Value
 * @tparam SizeT
 * @tparam INSTRUMENT
 * @tparam DEBUG
 * @tparam SIZE_CHECK
 * @tparam MARK_PREDECESSORS
 *
 * @param[in] info Pointer to info contains parameters and statistics.
 */
template <
    typename    VertexId,
    typename    SizeT,
    typename    Value,
    //bool        INSTRUMENT,
    //bool        DEBUG,
    //bool        SIZE_CHECK,
    bool        MARK_PREDECESSORS >
cudaError_t RunTests_enable_idempotence(Info<VertexId, SizeT, Value> *info)
{
    if (info->info["idempotent"].get_bool())
        return RunTests <VertexId, SizeT, Value,/* INSTRUMENT, DEBUG, SIZE_CHECK,*/
                 MARK_PREDECESSORS, true > (info);
    else
        return RunTests <VertexId, SizeT, Value,/* INSTRUMENT, DEBUG, SIZE_CHECK,*/
                 MARK_PREDECESSORS, false> (info);
}

/**
 * @brief RunTests entry
 *
 * @tparam VertexId
 * @tparam Value
 * @tparam SizeT
 * @tparam INSTRUMENT
 * @tparam DEBUG
 * @tparam SIZE_CHECK
 *
 * @param[in] info Pointer to info contains parameters and statistics.
 */
template <
    typename    VertexId,
    typename    SizeT,
    typename    Value>
    //bool        INSTRUMENT,
    //bool        DEBUG,
    //bool        SIZE_CHECK >
cudaError_t RunTests_mark_predecessors(Info<VertexId, SizeT, Value> *info)
{
//    if (info->info["mark_predecessors"].get_bool())
//        return RunTests_enable_idempotence<VertexId, SizeT, Value, /*INSTRUMENT,
//                                    DEBUG, SIZE_CHECK,*/  true> (info);
//    else
        return RunTests_enable_idempotence<VertexId, SizeT, Value,/* INSTRUMENT,
                                    DEBUG, SIZE_CHECK,*/ false> (info);
}

/******************************************************************************
* Main
******************************************************************************/

template <
    typename VertexId,  // use int as the vertex identifier
    typename SizeT   ,  // use int as the graph size type
    typename Value   >  // use int as the value type
int main_(CommandLineArgs *args)
{
    CpuTimer cpu_timer, cpu_timer2;
    cpu_timer.Start();
    //typedef int VertexId;  // Use int as the vertex identifier
    //typedef int Value;     // Use int as the value type
    //typedef long long SizeT;     // Use int as the graph size type

    Csr<VertexId, SizeT, Value> csr(false);  // CSR graph we process on
    Csr<VertexId, SizeT, Value> csc(false);  // CSC graph we process on
    Info<VertexId, SizeT, Value> *info = new Info<VertexId, SizeT, Value>;

    // graph construction or generation related parameters
    info->info["undirected"] = args -> CheckCmdLineFlag("undirected");

    cpu_timer2.Start();
    info->Init("BFS", *args, csr, csc);  // initialize Info structure
    cpu_timer2.Stop();
    info->info["load_time"] = cpu_timer2.ElapsedMillis();

    cudaError_t retval = RunTests_mark_predecessors<VertexId, SizeT, Value>(info);  // run test

    cpu_timer.Stop();
    info->info["total_time"] = cpu_timer.ElapsedMillis();

    if (!(info->info["quiet_mode"].get_bool()))
    {
        info->DisplayStats();  // display collected statistics
    }

    info->CollectInfo();  // collected all the info and put into JSON mObject
    return retval;
}

template <
    typename VertexId, // the vertex identifier type, usually int or long long
    typename SizeT   > // the size tyep, usually int or long long
int main_Value(CommandLineArgs *args)
{
    // Value = VertexId for bfs
    return main_<VertexId, SizeT, VertexId>(args);
//    if (args -> CheckCmdLineFlag("64bit-Value"))
//        return main_<VertexId, SizeT, long long>(args);
//    else
<<<<<<< HEAD
//        return main_<VertexId, SizeT, int      >(args);
=======
        return main_<VertexId, SizeT, int      >(args);
>>>>>>> 8d96e246
}

template <
    typename VertexId>
int main_SizeT(CommandLineArgs *args)
{
// can be disabled to reduce compile time
    if (args -> CheckCmdLineFlag("64bit-SizeT") || sizeof(VertexId) > 4)
        return main_Value<VertexId, long long>(args);
    else
        return main_Value<VertexId, int      >(args);
}

int main_VertexId(CommandLineArgs *args)
{
<<<<<<< HEAD
// can be disabled to reduce compile time
// atomicMin(long long) is only available for compute capability 3.5 or higher
    if (args -> CheckCmdLineFlag("64bit-VertexId"))
#if __GR_CUDA_ARCH__ <= 300
    {
        printf("64bit-VertexId disabled, because atomicMin(long long) is only supported by compute capability 3.5 or higher\n");
        return 1;
    }
#else
        return main_SizeT<long long>(args);
#endif
    else
=======
// disabled, because oprtr::filter::KernelPolicy::SmemStorage is too large for 64bit VertexId
//    if (args -> CheckCmdLineFlag("64bit-VertexId"))
//        return main_SizeT<long long>(args);
//    else
>>>>>>> 8d96e246
        return main_SizeT<int      >(args);
}

int main(int argc, char** argv)
{
    CommandLineArgs args(argc, argv);
    int graph_args = argc - args.ParsedArgc() - 1;
    if (argc < 2 || graph_args < 1 || args.CheckCmdLineFlag("help"))
    {
        Usage();
        return 1;
    }

    return main_VertexId(&args);
}
// Leave this at the end of the file
// Local Variables:
// mode:c++
// c-file-style: "NVIDIA"
// End:<|MERGE_RESOLUTION|>--- conflicted
+++ resolved
@@ -420,25 +420,8 @@
     {
         if (src_seed == -1) src_seed = time(NULL);
         if (!quiet_mode)
-<<<<<<< HEAD
             printf("src_seed = %d\n", src_seed);
         srand(src_seed);
-=======
-        {
-            printf("Computing reference value ...\n");
-        }
-        ReferenceBFS<VertexId, SizeT, Value,
-            MARK_PREDECESSORS, ENABLE_IDEMPOTENCE>(
-            graph,
-            reference_check_label,
-            reference_check_preds,
-            src,
-            quiet_mode);
-        if (!quiet_mode)
-        {
-            printf("\n");
-        }
->>>>>>> 8d96e246
     }
     if (!quiet_mode)
         printf("Using traversal-mode %s\n", traversal_mode.c_str());
@@ -562,11 +545,7 @@
             for (VertexId v=0; v<graph->nodes; v++)
             {
                 if (h_labels[v] ==
-<<<<<<< HEAD
                     /*(ENABLE_IDEMPOTENCE ? -1 :*/ util::MaxValue<VertexId>())
-=======
-                    (ENABLE_IDEMPOTENCE ? -1 : util::MaxValue<VertexId>() - 1))
->>>>>>> 8d96e246
                     continue; // unvisited vertex
                 if (v == src && h_preds[v] == util::InvalidValue<VertexId>()) continue; // source vertex
                 VertexId pred = h_preds[v];
@@ -582,14 +561,9 @@
                 if (h_labels[v] != h_labels[pred] + 1)
                 {
                     //if (num_errors == 0)
-<<<<<<< HEAD
                         printf("INCORRECT: label[%lld] (%lld) != label[%lld] (%lld) + 1\n",
                             (long long)v, (long long)h_labels[v], (long long)pred, (long long)h_labels[pred]);
                     #pragma omp atomic
-=======
-                        printf("INCORRECT: label[%d] (%d) != label[%d] (%d) + 1\n",
-                            v, h_labels[v], pred, h_labels[pred]);
->>>>>>> 8d96e246
                     num_errors ++;
                     continue;
                 }
@@ -897,11 +871,7 @@
 //    if (args -> CheckCmdLineFlag("64bit-Value"))
 //        return main_<VertexId, SizeT, long long>(args);
 //    else
-<<<<<<< HEAD
 //        return main_<VertexId, SizeT, int      >(args);
-=======
-        return main_<VertexId, SizeT, int      >(args);
->>>>>>> 8d96e246
 }
 
 template <
@@ -917,7 +887,6 @@
 
 int main_VertexId(CommandLineArgs *args)
 {
-<<<<<<< HEAD
 // can be disabled to reduce compile time
 // atomicMin(long long) is only available for compute capability 3.5 or higher
     if (args -> CheckCmdLineFlag("64bit-VertexId"))
@@ -930,12 +899,6 @@
         return main_SizeT<long long>(args);
 #endif
     else
-=======
-// disabled, because oprtr::filter::KernelPolicy::SmemStorage is too large for 64bit VertexId
-//    if (args -> CheckCmdLineFlag("64bit-VertexId"))
-//        return main_SizeT<long long>(args);
-//    else
->>>>>>> 8d96e246
         return main_SizeT<int      >(args);
 }
 
