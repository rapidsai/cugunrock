// ----------------------------------------------------------------
// Gunrock -- Fast and Efficient GPU Graph Library
// ----------------------------------------------------------------
// This source code is distributed under the terms of LICENSE.TXT
// in the root directory of this source distribution.
// ----------------------------------------------------------------

/**
 * @file
 * test_sssp.cu
 *
 * @brief Simple test driver program for single source shortest path.
 */

#include <stdio.h>
#include <string>
#include <deque>
#include <vector>
#include <iostream>

// Utilities and correctness-checking
#include <gunrock/util/test_utils.cuh>

// SSSP includes
#include <gunrock/app/sssp/sssp_enactor.cuh>
#include <gunrock/app/sssp/sssp_problem.cuh>
#include <gunrock/app/sssp/sssp_functor.cuh>

// Operator includes
#include <gunrock/oprtr/advance/kernel.cuh>
#include <gunrock/oprtr/filter/kernel.cuh>
#include <gunrock/priority_queue/kernel.cuh>

#include <moderngpu.cuh>

// Boost includes for CPU Dijkstra SSSP reference algorithms
#include <boost/config.hpp>
#include <boost/graph/graph_traits.hpp>
#include <boost/graph/adjacency_list.hpp>
#include <boost/graph/dijkstra_shortest_paths.hpp>
#include <boost/property_map/property_map.hpp>

using namespace gunrock;
using namespace gunrock::app;
using namespace gunrock::util;
using namespace gunrock::oprtr;
using namespace gunrock::app::sssp;

/******************************************************************************
 * Housekeeping Routines
 ******************************************************************************/
void Usage()
{
    printf(
        "test <graph-type> [graph-type-arguments]\n"
        "Graph type and graph type arguments:\n"
        "    market <matrix-market-file-name>\n"
        "        Reads a Matrix-Market coordinate-formatted graph of\n"
        "        directed/undirected edges from STDIN (or from the\n"
        "        optionally-specified file).\n"
        "    rmat (default: rmat_scale = 10, a = 0.57, b = c = 0.19)\n"
        "        Generate R-MAT graph as input\n"
        "        --rmat_scale=<vertex-scale>\n"
        "        --rmat_nodes=<number-nodes>\n"
        "        --rmat_edgefactor=<edge-factor>\n"
        "        --rmat_edges=<number-edges>\n"
        "        --rmat_a=<factor> --rmat_b=<factor> --rmat_c=<factor>\n"
        "        --rmat_seed=<seed>\n"
        "    rgg (default: rgg_scale = 10, rgg_thfactor = 0.55)\n"
        "        Generate Random Geometry Graph as input\n"
        "        --rgg_scale=<vertex-scale>\n"
        "        --rgg_nodes=<number-nodes>\n"
        "        --rgg_thfactor=<threshold-factor>\n"
        "        --rgg_threshold=<threshold>\n"
        "        --rgg_vmultipiler=<vmultipiler>\n"
        "        --rgg_seed=<seed>\n\n"
        "Optional arguments:\n"
        "[--device=<device_index>] Set GPU(s) for testing (Default: 0).\n"
        "[--undirected]            Treat the graph as undirected (symmetric).\n"
        "[--instrumented]          Keep kernels statics [Default: Disable].\n"
        "                          total_queued, search_depth and barrier duty.\n"
        "                          (a relative indicator of load imbalance.)\n"
        "[--src=<Vertex-ID|randomize|largestdegree>]\n"
        "                          Begins traversal from the source (Default: 0).\n"
        "                          If randomize: from a random source vertex.\n"
        "                          If largestdegree: from largest degree vertex.\n"
        "[--quick]                 Skip the CPU reference validation process.\n"
        "[--mark-pred]             Keep both label info and predecessor info.\n"
        "[--disable-size-check]    Disable frontier queue size check.\n"
        "[--grid-size=<grid size>] Maximum allowed grid size setting.\n"
        "[--queue-sizing=<factor>] Allocates a frontier queue sized at: \n"
        "                          (graph-edges * <factor>). (Default: 1.0)\n"
        "[--in-sizing=<in/out_queue_scale_factor>]\n"
        "                          Allocates a frontier queue sized at: \n"
        "                          (graph-edges * <factor>). (Default: 1.0)\n"
        "[--v]                     Print verbose per iteration debug info.\n"
        "[--iteration-num=<num>]   Number of runs to perform the test.\n"
        "[--traversal-mode=<0|1>]  Set traversal strategy, 0 for Load-Balanced\n"
        "                          1 for Dynamic-Cooperative (Default: dynamic\n"
        "                          determine based on average degree).\n"
        "[--partition-method=<random|biasrandom|clustered|metis>]\n"
        "                          Choose partitioner (Default use random).\n"
        "[--delta_factor=<factor>] Delta factor for delta-stepping SSSP.\n"
        "[--quiet]                 No output (unless --json is specified).\n"
        "[--json]                  Output JSON-format statistics to STDOUT.\n"
        "[--jsonfile=<name>]       Output JSON-format statistics to file <name>\n"
        "[--jsondir=<dir>]         Output JSON-format statistics to <dir>/name,\n"
        "                          where name is auto-generated.\n"
    );
}

/**
 * @brief Displays the SSSP result (i.e., distance from source)
 *
 * @tparam VertexId
 * @tparam SizeT
 *
 * @param[in] source_path Search depth from the source for each node.
 * @param[in] num_nodes Number of nodes in the graph.
 */
template<typename VertexId, typename SizeT>
void DisplaySolution (VertexId *source_path, SizeT num_nodes)
{
    if (num_nodes > 40) num_nodes = 40;

    printf("[");
    for (VertexId i = 0; i < num_nodes; ++i)
    {
        PrintValue(i);
        printf(":");
        PrintValue(source_path[i]);
        printf(" ");
    }
    printf("]\n");
}

/******************************************************************************
 * SSSP Testing Routines
 *****************************************************************************/

/**
 * @brief A simple CPU-based reference SSSP ranking implementation.
 *
 * @tparam VertexId
 * @tparam Value
 * @tparam SizeT
 * @tparam MARK_PREDECESSORS
 *
 * @param[in] graph Reference to the CSR graph we process on
 * @param[in] node_values Host-side vector to store CPU computed labels for each node
 * @param[in] node_preds Host-side vector to store CPU computed predecessors for each node
 * @param[in] src Source node where SSSP starts
 * @param[in] quiet Don't print out anything to stdout
 */
template <
    typename VertexId,
    typename SizeT,
    typename Value,
    bool     MARK_PREDECESSORS >
void ReferenceSssp(
    const Csr<VertexId, SizeT, Value> &graph,
    Value                             *node_values,
    VertexId                          *node_preds,
    VertexId                          src,
    bool                              quiet)
{
    using namespace boost;

    // Prepare Boost Datatype and Data structure
    typedef adjacency_list<vecS, vecS, directedS, no_property,
            property <edge_weight_t, unsigned int> > Graph;

    typedef graph_traits<Graph>::vertex_descriptor vertex_descriptor;
    typedef graph_traits<Graph>::edge_descriptor edge_descriptor;

    typedef std::pair<VertexId, VertexId> Edge;

    Edge   *edges = ( Edge*)malloc(sizeof( Edge) * graph.edges);
    Value *weight = (Value*)malloc(sizeof(Value) * graph.edges);

    for (SizeT i = 0; i < graph.nodes; ++i)
    {
        for (SizeT j = graph.row_offsets[i]; j < graph.row_offsets[i + 1]; ++j)
        {
            edges[j] = Edge(i, graph.column_indices[j]);
            weight[j] = graph.edge_values[j];
        }
    }

    Graph g(edges, edges + graph.edges, weight, graph.nodes);

    std::vector<Value> d(graph.nodes);
    std::vector<vertex_descriptor> p(graph.nodes);
    vertex_descriptor s = vertex(src, g);

    property_map<Graph, vertex_index_t>::type indexmap = get(vertex_index, g);

    //
    // Perform SSSP
    //

    CpuTimer cpu_timer;
    cpu_timer.Start();

    if (MARK_PREDECESSORS)
    {
        dijkstra_shortest_paths(g, s,
            predecessor_map(boost::make_iterator_property_map(
                p.begin(), get(boost::vertex_index, g))).distance_map(
                    boost::make_iterator_property_map(
                        d.begin(), get(boost::vertex_index, g))));
    }
    else
    {
        dijkstra_shortest_paths(g, s,
            distance_map(boost::make_iterator_property_map(
                d.begin(), get(boost::vertex_index, g))));
    }
    cpu_timer.Stop();
    float elapsed = cpu_timer.ElapsedMillis();

    if (!quiet) { printf("CPU SSSP finished in %lf msec.\n", elapsed); }

    Coo<Value, Value>* sort_dist = NULL;
    Coo<VertexId, VertexId>* sort_pred = NULL;
    sort_dist = (Coo<Value, Value>*)malloc(
                    sizeof(Coo<Value, Value>) * graph.nodes);
    if (MARK_PREDECESSORS)
    {
        sort_pred = (Coo<VertexId, VertexId>*)malloc(
                        sizeof(Coo<VertexId, VertexId>) * graph.nodes);
    }
    graph_traits < Graph >::vertex_iterator vi, vend;
    for (tie(vi, vend) = vertices(g); vi != vend; ++vi)
    {
        sort_dist[(*vi)].row = (*vi);
        sort_dist[(*vi)].col = d[(*vi)];
    }
    std::stable_sort(
        sort_dist, sort_dist + graph.nodes,
        RowFirstTupleCompare<Coo<Value, Value> >);

    if (MARK_PREDECESSORS)
    {
        for (tie(vi, vend) = vertices(g); vi != vend; ++vi)
        {
            sort_pred[(*vi)].row = (*vi);
            sort_pred[(*vi)].col = p[(*vi)];
        }
        std::stable_sort(
            sort_pred, sort_pred + graph.nodes,
            RowFirstTupleCompare< Coo<VertexId, VertexId> >);
    }

    for (SizeT i = 0; i < graph.nodes; ++i)
    {
        node_values[i] = sort_dist[i].col;
    }
    if (MARK_PREDECESSORS)
    {
        for (SizeT i = 0; i < graph.nodes; ++i)
        {
            node_preds[i] = sort_pred[i].col;
        }
    }
    if (sort_dist) free(sort_dist);
    if (sort_pred) free(sort_pred);
}


/**
 * @brief Run SSSP tests
 *
 * @tparam VertexId
 * @tparam Value
 * @tparam SizeT
 * @tparam INSTRUMENT
 * @tparam MARK_PREDECESSORS
 *
 * @param[in] info Pointer to info contains parameters and statistics.
 */
template <
    typename VertexId,
    typename SizeT,
    typename Value,
    //bool INSTRUMENT,
    //bool DEBUG,
    //bool SIZE_CHECK,
    bool MARK_PREDECESSORS >
cudaError_t RunTests(Info<VertexId, SizeT, Value> *info)
{
    typedef SSSPProblem < VertexId,
            SizeT,
            Value,
            MARK_PREDECESSORS > Problem;

    typedef SSSPEnactor < Problem/*,
            INSTRUMENT,
            DEBUG,
            SIZE_CHECK*/ > Enactor;

    // parse configurations from mObject info
    Csr<VertexId, SizeT, Value> *graph = info->csr_ptr;
    VertexId    src                 = info->info["source_vertex"    ].get_int64();
    int         max_grid_size       = info->info["max_grid_size"    ].get_int  ();
    int         num_gpus            = info->info["num_gpus"         ].get_int  ();
    double      max_queue_sizing    = info->info["max_queue_sizing" ].get_real ();
    double      max_queue_sizing1   = info->info["max_queue_sizing1"].get_real ();
    double      max_in_sizing       = info->info["max_in_sizing"    ].get_real ();
    std::string partition_method    = info->info["partition_method" ].get_str  ();
    double      partition_factor    = info->info["partition_factor" ].get_real ();
    int         partition_seed      = info->info["partition_seed"   ].get_int  ();
    bool        quiet_mode          = info->info["quiet_mode"       ].get_bool ();
    bool        quick_mode          = info->info["quick_mode"       ].get_bool ();
    bool        stream_from_host    = info->info["stream_from_host" ].get_bool ();
    std::string traversal_mode      = info->info["traversal_mode"   ].get_str  ();
    bool        instrument          = info->info["instrument"       ].get_bool ();
    bool        debug               = info->info["debug_mode"       ].get_bool ();
    bool        size_check          = info->info["size_check"       ].get_bool ();
    int         iterations          = info->info["num_iteration"    ].get_int  ();
    int         delta_factor        = info->info["delta_factor"     ].get_int  ();
    std::string src_type            = info->info["source_type"      ].get_str  (); 
    int      src_seed               = info->info["source_seed"      ].get_int  ();
    int      communicate_latency    = info->info["communicate_latency"].get_int (); 
    float    communicate_multipy    = info->info["communicate_multipy"].get_real();
    int      expand_latency         = info->info["expand_latency"    ].get_int (); 
    int      subqueue_latency       = info->info["subqueue_latency"  ].get_int (); 
    int      fullqueue_latency      = info->info["fullqueue_latency" ].get_int (); 
    int      makeout_latency        = info->info["makeout_latency"   ].get_int (); 
    if (communicate_multipy > 1) max_in_sizing *= communicate_multipy;

    CpuTimer    cpu_timer;
    cudaError_t retval              = cudaSuccess;
    if (max_queue_sizing < 1.2) max_queue_sizing=1.2;

    cpu_timer.Start();
    json_spirit::mArray device_list = info->info["device_list"].get_array();
    int* gpu_idx = new int[num_gpus];
    for (int i = 0; i < num_gpus; i++) gpu_idx[i] = device_list[i].get_int();

    // TODO: remove after merge mgpu-cq
    ContextPtr   *context = (ContextPtr*)  info->context;
    cudaStream_t *streams = (cudaStream_t*)info->streams;

    // Allocate host-side array (for both reference and GPU-computed results)
    Value    *reference_labels      = new Value[graph->nodes];
    Value    *h_labels              = new Value[graph->nodes];
    Value    *reference_check_label = (quick_mode) ? NULL : reference_labels;
    VertexId *reference_preds       = MARK_PREDECESSORS ? new VertexId[graph->nodes] : NULL;
    VertexId *h_preds               = MARK_PREDECESSORS ? new VertexId[graph->nodes] : NULL;
    VertexId *reference_check_pred  = (quick_mode || !MARK_PREDECESSORS) ? NULL : reference_preds;

    size_t *org_size = new size_t[num_gpus];
    for (int gpu = 0; gpu < num_gpus; gpu++)
    {
        size_t dummy;
        if (retval = util::SetDevice(gpu_idx[gpu])) return retval;
        if (retval = util::GRError(cudaMemGetInfo(&(org_size[gpu]), &dummy),
            "cudaMemGetInfo failed", __FILE__, __LINE__)) return retval;
    }

    // Allocate problem on GPU
    Problem *problem = new Problem;
    if (retval = util::GRError(problem->Init(
        stream_from_host,
        graph,
        NULL,
        num_gpus,
        gpu_idx,
        partition_method,
        streams,
        delta_factor,
        max_queue_sizing,
        max_in_sizing,
        partition_factor,
        partition_seed),
        "SSSP Problem Init failed", __FILE__, __LINE__))
        return retval;

    // Allocate SSSP enactor map
    Enactor* enactor = new Enactor(
        num_gpus, gpu_idx, instrument, debug, size_check);
    if (retval = util::GRError(enactor->Init(
        context, problem, max_grid_size, traversal_mode),
        "SSSP Enactor Init failed", __FILE__, __LINE__))
        return retval;

    enactor -> communicate_latency = communicate_latency;
    enactor -> communicate_multipy = communicate_multipy;
    enactor -> expand_latency      = expand_latency;
    enactor -> subqueue_latency    = subqueue_latency;
    enactor -> fullqueue_latency   = fullqueue_latency;
    enactor -> makeout_latency     = makeout_latency;

    if (retval = util::SetDevice(gpu_idx[0])) return retval;
    if (retval = util::latency::Test(
        streams[0], problem -> data_slices[0] -> latency_data,
        communicate_latency,
        communicate_multipy,
        expand_latency,
        subqueue_latency,
        fullqueue_latency,
        makeout_latency)) return retval;

    cpu_timer.Stop();
    info -> info["preprocess_time"] = cpu_timer.ElapsedMillis();

    // perform SSSP
    double total_elapsed  = 0.0;
    double single_elapsed = 0.0;
    double max_elapsed    = 0.0;
    double min_elapsed    = 1e10;
    json_spirit::mArray process_times;
    if (src_type == "random2")
    {
        if (src_seed == -1) src_seed = time(NULL);
        if (!quiet_mode)
            printf("src_seed = %d\n", src_seed);
        srand(src_seed);
    }
    if (!quiet_mode) printf("Using traversal mode %s\n", traversal_mode.c_str());
    for (int iter = 0; iter < iterations; ++iter)
    {
<<<<<<< HEAD
        if (src_type == "random2")
        {
            bool src_valid = false;
            while (!src_valid)
            {
                src = rand() % graph -> nodes;
                if (graph -> row_offsets[src] != graph -> row_offsets[src+1])
                    src_valid = true;
            }
        }

        if (retval = util::GRError(problem->Reset(
=======
        util::GRError(problem->Reset(
>>>>>>> 8d96e246
            src, enactor->GetFrontierType(),
            max_queue_sizing, max_queue_sizing1),
            "SSSP Problem Data Reset Failed", __FILE__, __LINE__))
            return retval;

        if (retval = util::GRError(enactor->Reset(),
            "SSSP Enactor Reset failed", __FILE__, __LINE__))
            return retval;

        for (int gpu = 0; gpu < num_gpus; gpu++)
        {
            if (retval = util::SetDevice(gpu_idx[gpu]))
                return retval;
            if (retval = util::GRError(cudaDeviceSynchronize(),
                "cudaDeviceSynchronize failed", __FILE__, __LINE__))
                return retval;
        }

        if (!quiet_mode)
        {
            printf("__________________________\n"); fflush(stdout);
        }
        cpu_timer.Start();
        if (retval = util::GRError(enactor->Enact(src, traversal_mode),
            "SSSP Problem Enact Failed", __FILE__, __LINE__))
            return retval;
        cpu_timer.Stop();
        single_elapsed = cpu_timer.ElapsedMillis();
        total_elapsed += single_elapsed;
        process_times.push_back(single_elapsed);
        if (single_elapsed > max_elapsed) max_elapsed = single_elapsed;
        if (single_elapsed < min_elapsed) min_elapsed = single_elapsed;
        if (!quiet_mode)
        {
            printf("--------------------------\n"
                "iteration %d elapsed: %lf ms, src = %lld, #iteration = %lld\n",
                iter, single_elapsed, (long long)src,
                (long long)enactor -> enactor_stats -> iteration);
            fflush(stdout);
        }
    }
    total_elapsed /= iterations;
    info -> info["process_times"] = process_times;
    info -> info["min_process_time"] = min_elapsed;
    info -> info["max_process_time"] = max_elapsed;

    // compute reference CPU SSSP solution for source-distance
    if (!quick_mode)
    {
        if (!quiet_mode) { printf("Computing reference value ...\n"); }
        ReferenceSssp<VertexId, SizeT, Value, MARK_PREDECESSORS>(
            *graph,
            reference_check_label,
            reference_check_pred,
            src,
            quiet_mode);
        if (!quiet_mode) { printf("\n"); }
    }

    cpu_timer.Start();
    // Copy out results
    if (retval = util::GRError(problem->Extract(h_labels, h_preds),
        "SSSP Problem Data Extraction Failed", __FILE__, __LINE__))
        return retval;

    if (!quick_mode) {
        for (SizeT i = 0; i < graph->nodes; i++)
        {
            if (reference_check_label[i] == -1)
            {
                reference_check_label[i] = util::MaxValue<Value>();
            }
        }
    }

    if (!quiet_mode)
    {
        // Display Solution
        printf("\nFirst 40 labels of the GPU result.\n");
        DisplaySolution(h_labels, graph->nodes);
    }
    // Verify the result
    if (!quick_mode)
    {
        if (!quiet_mode) { printf("Label Validity: "); }
        int error_num = CompareResults(
                            h_labels, reference_check_label,
                            graph->nodes, true, quiet_mode);
        if (error_num > 0)
        {
            if (!quiet_mode) { printf("%d errors occurred.\n", error_num); }
        }
        if (!quiet_mode)
        {
            printf("\nFirst 40 labels of the reference CPU result.\n");
            DisplaySolution(reference_check_label, graph->nodes);
        }
    }

    info->ComputeTraversalStats(  // compute running statistics
        enactor->enactor_stats.GetPointer(), total_elapsed, h_labels);

    if (!quiet_mode)
    {
        if (MARK_PREDECESSORS)
        {
            printf("\nFirst 40 preds of the GPU result.\n");
            DisplaySolution(h_preds, graph->nodes);
            if (reference_check_label != NULL)
            {
                printf("\nFirst 40 preds of the reference CPU result (could be different because the paths are not unique).\n");
                DisplaySolution(reference_check_pred, graph->nodes);
            }
        }

        printf("\n\tMemory Usage(B)\t");
        for (int gpu = 0; gpu < num_gpus; gpu++)
            if (num_gpus > 1) {if (gpu != 0) printf(" #keys%d,0\t #keys%d,1\t #ins%d,0\t #ins%d,1", gpu, gpu, gpu, gpu); else printf(" #keys%d,0\t #keys%d,1", gpu, gpu);}
            else printf(" #keys%d,0\t #keys%d,1", gpu, gpu);
        if (num_gpus > 1) printf(" #keys%d", num_gpus);
        printf("\n");
        double max_queue_sizing_[2] = {0, 0}, max_in_sizing_ = 0;
        for (int gpu = 0; gpu < num_gpus; gpu++)
        {
            size_t gpu_free, dummy;
            cudaSetDevice(gpu_idx[gpu]);
            cudaMemGetInfo(&gpu_free, &dummy);
            printf("GPU_%d\t %ld", gpu_idx[gpu], org_size[gpu] - gpu_free);
            for (int i = 0; i < num_gpus; i++)
            {
                for (int j = 0; j < 2; j++)
                {
                    SizeT x = problem->data_slices[gpu]->frontier_queues[i].keys[j].GetSize();
                    printf("\t %lld", (long long) x);
                    double factor = 1.0 * x / (num_gpus > 1 ? problem->graph_slices[gpu]->in_counter[i] : problem->graph_slices[gpu]->nodes);
                    if (factor > max_queue_sizing_[j]) max_queue_sizing_[j] = factor;
                }
                if (num_gpus > 1 && i != 0 )
                    for (int t = 0; t < 2; t++)
                    {
                        SizeT x = problem->data_slices[gpu][0].keys_in[t][i].GetSize();
                        printf("\t %lld", (long long) x);
                        double factor = 1.0 * x / problem->graph_slices[gpu]->in_counter[i];
                        if (factor > max_in_sizing_) max_in_sizing_ = factor;
                    }
            }
            if (num_gpus > 1) printf("\t %lld", (long long)(problem->data_slices[gpu]->frontier_queues[num_gpus].keys[0].GetSize()));
            printf("\n");
        }
        printf("\t queue_sizing =\t %lf \t %lf", max_queue_sizing_[0], max_queue_sizing_[1]);
        if (num_gpus > 1) printf("\t in_sizing =\t %lf", max_in_sizing_);
        printf("\n");
    }

    // Clean up
    if (org_size        ) {delete[] org_size        ; org_size         = NULL;}
    if (enactor         )
    {
        if (retval = util::GRError(enactor -> Release(),
            "BFS Enactor Release failed", __FILE__, __LINE__))
            return retval;
        delete   enactor         ; enactor          = NULL;
    }
    if (problem         )
    {
        if (retval = util::GRError(problem -> Release(),
            "BFS Problem Release failed", __FILE__, __LINE__))
            return retval;
        delete   problem         ; problem          = NULL;
    }
    if (reference_labels) {delete[] reference_labels; reference_labels = NULL;}
    if (h_labels        ) {delete[] h_labels        ; h_labels         = NULL;}
    if (reference_preds ) {delete[] reference_preds ; reference_preds  = NULL;}
    if (h_preds         ) {delete[] h_preds         ; h_preds          = NULL;}
    cpu_timer.Stop();
    info->info["postprocess_time"] = cpu_timer.ElapsedMillis();
    return retval;
}

/**
 * @brief RunTests entry
 *
 * @tparam VertexId
 * @tparam Value
 * @tparam SizeT
 * @tparam INSTRUMENT
 * @tparam DEBUG
 * @tparam SIZE_CHECK
 *
 * @param[in] info Pointer to info contains parameters and statistics.
 */
template <
    typename    VertexId,
    typename    SizeT,
    typename    Value>
    //bool        INSTRUMENT,
    //bool        DEBUG,
    //bool        SIZE_CHECK >
cudaError_t RunTests_mark_predecessors(Info<VertexId, SizeT, Value> *info)
{
    if (info->info["mark_predecessors"].get_bool())
        return RunTests<VertexId, SizeT, Value, /*INSTRUMENT,
                 DEBUG, SIZE_CHECK,*/ true>(info);
    else
        return RunTests<VertexId, SizeT, Value, /*INSTRUMENT,
                 DEBUG, SIZE_CHECK,*/ false>(info);
}

/******************************************************************************
* Main
******************************************************************************/

template <
    typename VertexId,  // Use int as the vertex identifier
    typename SizeT,     // Use int as the graph size type
    typename Value>     // Use int as the value type
int main_(CommandLineArgs *args)
{
    CpuTimer cpu_timer, cpu_timer2;
    cpu_timer.Start();
    Csr <VertexId, SizeT, Value> csr(false);  // graph we process on
    Info<VertexId, SizeT, Value> *info = new Info<VertexId, SizeT, Value>;

    // graph construction or generation related parameters
    info->info["undirected"] = args -> CheckCmdLineFlag("undirected");
    info->info["edge_value"] = true;  // require per edge weight values
    info->info["random_edge_value"] = args -> CheckCmdLineFlag("random-edge-value");

    cpu_timer2.Start();
    info->Init("SSSP", *args, csr);  // initialize Info structure
    cpu_timer2.Stop();
    info->info["load_time"] = cpu_timer2.ElapsedMillis();

    cudaError_t retval = RunTests_mark_predecessors<VertexId, SizeT, Value>(info);  // run test
    cpu_timer.Stop();
    info->info["total_time"] = cpu_timer.ElapsedMillis();

    if (!(info->info["quiet_mode"].get_bool()))
    {
        info->DisplayStats();  // display collected statistics
    }

    info->CollectInfo();  // collected all the info and put into JSON mObject
    return retval;
}

template <
    typename VertexId, // the vertex identifier type, usually int or long long
    typename SizeT   > // the size tyep, usually int or long long
int main_Value(CommandLineArgs *args)
{
// Disabled becaus atomicMin(long long*, long long) is not available
//    if (args -> CheckCmdLineFlag("64bit-Value"))
//        return main_<VertexId, SizeT, long long>(args);
//    else
        return main_<VertexId, SizeT, int      >(args);
}

template <
    typename VertexId>
int main_SizeT(CommandLineArgs *args)
{
// disabled to reduce compile time
    if (args -> CheckCmdLineFlag("64bit-SizeT"))
        return main_Value<VertexId, long long>(args);
    else
        return main_Value<VertexId, int      >(args);
}

int main_VertexId(CommandLineArgs *args)
{
    // disabled, because oprtr::filter::KernelPolicy::SmemStorage is too large for 64bit VertexId
    //if (args -> CheckCmdLineFlag("64bit-VertexId"))
    //    return main_SizeT<long long>(args);
    //else
        return main_SizeT<int      >(args);
}

int main(int argc, char** argv)
{
    CommandLineArgs args(argc, argv);
    int graph_args = argc - args.ParsedArgc() - 1;
    if (argc < 2 || graph_args < 1 || args.CheckCmdLineFlag("help"))
    {
        Usage();
        return 1;
    }

    return main_VertexId(&args);
}
// Leave this at the end of the file
// Local Variables:
// mode:c++
// c-file-style: "NVIDIA"
// End:<|MERGE_RESOLUTION|>--- conflicted
+++ resolved
@@ -421,7 +421,6 @@
     if (!quiet_mode) printf("Using traversal mode %s\n", traversal_mode.c_str());
     for (int iter = 0; iter < iterations; ++iter)
     {
-<<<<<<< HEAD
         if (src_type == "random2")
         {
             bool src_valid = false;
@@ -434,9 +433,6 @@
         }
 
         if (retval = util::GRError(problem->Reset(
-=======
-        util::GRError(problem->Reset(
->>>>>>> 8d96e246
             src, enactor->GetFrontierType(),
             max_queue_sizing, max_queue_sizing1),
             "SSSP Problem Data Reset Failed", __FILE__, __LINE__))
