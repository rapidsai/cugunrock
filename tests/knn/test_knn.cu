// ----------------------------------------------------------------
// Gunrock -- Fast and Efficient GPU Graph Library
// ----------------------------------------------------------------
// This source code is distributed under the terms of LICENSE.TXT
// in the root directory of this source distribution.
// ----------------------------------------------------------------

/**
 * @file
 * test_knn.cu
 *
 * @brief Simple test driver program for Gunrock template.
 */

#include <gunrock/app/knn/knn_app.cu>
#include <gunrock/app/test_base.cuh>

using namespace gunrock;

namespace APP_NAMESPACE = app::knn;

/******************************************************************************
 * Main
 ******************************************************************************/

/**
 * @brief Enclosure to the main function
 */
struct main_struct {
  /**
   * @brief the actual main function, after type switching
   * @tparam VertexT    Type of vertex identifier
   * @tparam SizeT      Type of graph size, i.e. type of edge identifier
   * @tparam ValueT     Type of edge values
   * @param  parameters Command line parameters
   * @param  v,s,val    Place holders for type deduction
   * \return cudaError_t error message(s), if any
   */
  template <typename VertexT,  // Use int as the vertex identifier
            typename SizeT,    // Use int as the graph size type
            typename ValueT>   // Use int as the value type
  cudaError_t operator()(util::Parameters& parameters, VertexT v, SizeT s,
                         ValueT val) {
    // CLI parameters
    bool quick = parameters.Get<bool>("quick");
    bool quiet = parameters.Get<bool>("quiet");

    // Get number of nearest neighbors, default k = 10
    SizeT k = parameters.Get<int>("k");
    // Get x reference point, default point_id = 0
    VertexT point_x = parameters.Get<VertexT>("x");
    // Get y reference point, default point_id = 0
    VertexT point_y = parameters.Get<VertexT>("y");
    // Get number of neighbors two close points should share
    SizeT eps = parameters.Get<SizeT>("eps");
    // Get the min density
    SizeT min_pts = parameters.Get<SizeT>("min-pts");

    if (min_pts >= k) {
      util::PrintMsg("Min pts should be smaller than k", true);
      return (cudaError_t)1;
    }

    util::PrintMsg("Reference point is (" + std::to_string(point_x) + ", " +
                       std::to_string(point_y) + "), k = " + std::to_string(k) +
                       ", eps = " + std::to_string(eps) +
                       +", min-pts = " + std::to_string(min_pts) + "\n",
                   !quiet);

    typedef typename app::TestGraph<VertexT, SizeT, ValueT, graph::HAS_CSR>
        GraphT;

    cudaError_t retval = cudaSuccess;
    util::CpuTimer cpu_timer;
    GraphT graph;

    cpu_timer.Start();
    GUARD_CU(graphio::LoadGraph(parameters, graph));
    cpu_timer.Stop();
    parameters.Set("load-time", cpu_timer.ElapsedMillis());

    // Reference result on CPU
    SizeT* ref_cluster = NULL;
<<<<<<< HEAD
    SizeT* h_cluster = (SizeT*)malloc(sizeof(SizeT)*graph.nodes);
    SizeT* h_core_point_counter = (SizeT*)malloc(sizeof(SizeT));
    SizeT* h_cluster_counter = (SizeT*)malloc(sizeof(SizeT));
=======
    SizeT* ref_knns = NULL;
    SizeT* h_cluster = (SizeT*)malloc(sizeof(SizeT) * graph.nodes);
    SizeT* h_knns = (SizeT*)malloc(sizeof(SizeT) * graph.nodes * k);
>>>>>>> 7f14140b

    if (!quick) {
      // Init datastructures for reference result on GPU
      ref_cluster = (SizeT*)malloc(sizeof(SizeT) * graph.nodes);
      for (auto i = 0; i < graph.nodes; ++i) ref_cluster[i] = i;

      ref_knns = (SizeT*)malloc(sizeof(SizeT) * graph.nodes * k);

      // If not in `quick` mode, compute CPU reference implementation
      util::PrintMsg("__________________________", !quiet);
      util::PrintMsg("______ CPU Reference _____", !quiet);

      float elapsed = app::knn::CPU_Reference(
          graph.csr(), k, eps, min_pts, point_x, point_y, ref_knns, ref_cluster, quiet);

      util::PrintMsg(
          "--------------------------\n Elapsed: " + std::to_string(elapsed),
          !quiet);
      util::PrintMsg("__________________________", !quiet);
    }

    std::vector<std::string> switches{"advance-mode"};

    GUARD_CU(app::Switch_Parameters(
        parameters, graph, switches,
<<<<<<< HEAD
        [k, eps, min_pts, h_cluster, ref_cluster, h_core_point_counter, h_cluster_counter](
            util::Parameters& parameters, GraphT& graph) {
          return app::knn::RunTests(parameters, graph, k, eps, min_pts, 
                  h_cluster, ref_cluster, h_core_point_counter, h_cluster_counter, 
                  util::DEVICE);
=======
        [k, eps, min_pts, h_knns, ref_knns, h_cluster, ref_cluster](util::Parameters& parameters,
                                                  GraphT& graph) {
          return app::knn::RunTests(parameters, graph, k, eps, min_pts, h_knns, ref_knns,
                                    h_cluster, ref_cluster, util::DEVICE);
>>>>>>> 7f14140b
        }));

    if (!quick) {
      delete[] ref_cluster;
      delete[] ref_knns;
    }

    delete[] h_cluster;

    return retval;
  }
};

int main(int argc, char** argv) {
  cudaError_t retval = cudaSuccess;
  util::Parameters parameters("test knn");
  GUARD_CU(graphio::UseParameters(parameters));
  GUARD_CU(app::knn::UseParameters(parameters));
  GUARD_CU(app::UseParameters_test(parameters));
  GUARD_CU(parameters.Parse_CommandLine(argc, argv));
  if (parameters.Get<bool>("help")) {
    parameters.Print_Help();
    return cudaSuccess;
  }
  GUARD_CU(parameters.Check_Required());

  return app::Switch_Types<app::VERTEXT_U32B | app::VERTEXT_U64B |
                           app::SIZET_U32B | app::SIZET_U64B |
                           app::VALUET_F32B | app::DIRECTED | app::UNDIRECTED>(
      parameters, main_struct());
}

// Leave this at the end of the file
// Local Variables:
// mode:c++
// c-file-style: "NVIDIA"
// End:<|MERGE_RESOLUTION|>--- conflicted
+++ resolved
@@ -81,15 +81,13 @@
 
     // Reference result on CPU
     SizeT* ref_cluster = NULL;
-<<<<<<< HEAD
+
     SizeT* h_cluster = (SizeT*)malloc(sizeof(SizeT)*graph.nodes);
     SizeT* h_core_point_counter = (SizeT*)malloc(sizeof(SizeT));
     SizeT* h_cluster_counter = (SizeT*)malloc(sizeof(SizeT));
-=======
+
     SizeT* ref_knns = NULL;
-    SizeT* h_cluster = (SizeT*)malloc(sizeof(SizeT) * graph.nodes);
     SizeT* h_knns = (SizeT*)malloc(sizeof(SizeT) * graph.nodes * k);
->>>>>>> 7f14140b
 
     if (!quick) {
       // Init datastructures for reference result on GPU
@@ -115,18 +113,10 @@
 
     GUARD_CU(app::Switch_Parameters(
         parameters, graph, switches,
-<<<<<<< HEAD
-        [k, eps, min_pts, h_cluster, ref_cluster, h_core_point_counter, h_cluster_counter](
-            util::Parameters& parameters, GraphT& graph) {
-          return app::knn::RunTests(parameters, graph, k, eps, min_pts, 
-                  h_cluster, ref_cluster, h_core_point_counter, h_cluster_counter, 
-                  util::DEVICE);
-=======
-        [k, eps, min_pts, h_knns, ref_knns, h_cluster, ref_cluster](util::Parameters& parameters,
+        [k, eps, min_pts, h_knns, ref_knns, h_cluster, h_core_point_counter, h_cluster_counter, ref_cluster](util::Parameters& parameters,
                                                   GraphT& graph) {
           return app::knn::RunTests(parameters, graph, k, eps, min_pts, h_knns, ref_knns,
-                                    h_cluster, ref_cluster, util::DEVICE);
->>>>>>> 7f14140b
+                                    h_cluster, ref_cluster, h_core_point_counter, h_cluster_counter, util::DEVICE);
         }));
 
     if (!quick) {
