--- conflicted
+++ resolved
@@ -362,18 +362,11 @@
     typename SizeT   > // the size tyep, usually int or long long
 int main_Value(CommandLineArgs *args, int graph_args)
 {
-<<<<<<< HEAD
-// disabled to reduce compile time
-//    if (args -> CheckCmdLineFlag("64bit-Value"))
-//        return main_<VertexId, SizeT, long long>(args, graph_args);
-//    else
-        return main_<VertexId, SizeT, int      >(args, graph_args);
-=======
+// can be disabled to reduce compile time
     if (args -> CheckCmdLineFlag("64bit-Value"))
         return main_<VertexId, SizeT, long long      >(args, graph_args);
     else
         return main_<VertexId, SizeT,  int      >(args, graph_args);
->>>>>>> cf5edd2b
 }
 
 template <
