// ----------------------------------------------------------------
// Gunrock -- Fast and Efficient GPU Graph Library
// ----------------------------------------------------------------
// This source code is distributed under the terms of LICENSE.TXT
// in the root directory of this source distribution.
// ----------------------------------------------------------------

/**
 * @file
 * test_mf.cu
 *
 * @brief Simple test driver program for max-flow algorithm.
 */

#include <gunrock/app/mf/mf_app.cu>
#include <gunrock/app/test_base.cuh>

#define debug_aml(a...)
//#define debug_aml(a...) {printf(a); printf("\n");}

using namespace gunrock;

/*****************************************************************************
* Main
*****************************************************************************/

/**
 * @brief Enclosure to the main function
 */
struct main_struct
{
    /**
     * @brief the actual main function, after type switching
     * @tparam VertexT	  Type of vertex identifier
     * @tparam SizeT      Type of graph size, i.e. type of edge identifier
     * @tparam ValueT     Type of edge values
     * @param  parameters Command line parameters
     * @param  v,s,val    Place holders for type deduction
     * \return cudaError_t error message(s), if any
     */
    template <
        typename VertexT, // Use int as the vertex identifier
        typename SizeT,   // Use int as the graph size type
        typename ValueT>  // Use int as the value type
    cudaError_t operator()(util::Parameters &parameters, VertexT v, SizeT s, 
	    ValueT val)
    {
        typedef typename app::TestGraph<VertexT, SizeT, ValueT, 
<<<<<<< HEAD
						      graph::HAS_COO> GraphT;
	typedef typename GraphT::CooT CooT;
        cudaError_t retval = cudaSuccess;
	bool quick = parameters.Get<bool>("quick");
        bool quiet = parameters.Get<bool>("quiet");


	//
	// Load Graph
	//
        GraphT graph;
        util::CpuTimer cpu_timer; cpu_timer.Start();
        GUARD_CU(graphio::LoadGraph(parameters, graph));
        
	//FOR DEBUG: force edge values to be 1
        for (SizeT e=0; e < graph.edges; e++){
	    graph.CooT::edge_values[e] = 1;
	}
        
	cpu_timer.Stop();
        
	parameters.Set("load-time", cpu_timer.ElapsedMillis());
=======
	  graph::HAS_EDGE_VALUES | graph::HAS_CSR> GraphT;
	typedef typename GraphT::CsrT CsrT;
        cudaError_t retval = cudaSuccess;
	bool quick = parameters.Get<bool>("quick");
        bool quiet = parameters.Get<bool>("quiet");
	
	//
	// Load Graph
	//
        util::CpuTimer cpu_timer; cpu_timer.Start();
	debug_aml("Start Load Graph");
      
	bool undirected;
	parameters.Get("undirected", undirected);
	if (undirected){
	    debug_aml("graph is undirected");
	}else{
	    debug_aml("graph is directed");
	}

	GraphT d_graph;
	if (not undirected){
	    debug_aml("Load directed graph");
	    parameters.Set<int>("undirected", 0);
	    parameters.Set<int>("remove-duplicate-edges", false);
	    GUARD_CU(graphio::LoadGraph(parameters, d_graph));
	}

	debug_aml("Load undirected graph");
	GraphT u_graph;
	parameters.Set<int>("undirected", 1);
	parameters.Set<int>("remove-duplicate-edges", true);
        GUARD_CU(graphio::LoadGraph(parameters, u_graph));
	
	cpu_timer.Stop();

	parameters.Set("load-time", cpu_timer.ElapsedMillis());
	debug_aml("load-time is %lf",cpu_timer.ElapsedMillis());

	if (parameters.Get<VertexT>("source") == 
		util::PreDefinedValues<VertexT>::InvalidValue){
	    parameters.Set("source", 0);
	}
	if (parameters.Get<VertexT>("sink") == 
		util::PreDefinedValues<VertexT>::InvalidValue){
	    parameters.Set("sink", d_graph.nodes-1);
	}
>>>>>>> 9b181b90

	VertexT source = parameters.Get<VertexT>("source");
	VertexT sink = parameters.Get<VertexT>("sink");

<<<<<<< HEAD
=======
	if (not undirected){
	    debug_aml("Directed graph:");
	    debug_aml("number of edges %d", d_graph.edges);
	    debug_aml("number of nodes %d", d_graph.nodes);
	}

	debug_aml("Undirected graph:");
	debug_aml("number of edges %d", u_graph.edges);
	debug_aml("number of nodes %d", u_graph.nodes);

	ValueT* flow_edge = (ValueT*)malloc(sizeof(ValueT)*u_graph.edges);
	SizeT* reverse	  = (SizeT*)malloc(sizeof(SizeT)*u_graph.edges);

	// Initialize reverse array.
	for (auto u = 0; u < u_graph.nodes; ++u)
	{
	    auto e_start = u_graph.CsrT::GetNeighborListOffset(u);
	    auto num_neighbors = u_graph.CsrT::GetNeighborListLength(u);
	    auto e_end = e_start + num_neighbors;
	    for (auto e = e_start; e < e_end; ++e)
	    {
		auto v = u_graph.CsrT::GetEdgeDest(e);
		auto f_start = u_graph.CsrT::GetNeighborListOffset(v);
		auto num_neighbors2 = u_graph.CsrT::GetNeighborListLength(v);
		auto f_end = f_start + num_neighbors2;
		for (auto f = f_start; f < f_end; ++f)
		{
		    auto z = u_graph.CsrT::GetEdgeDest(f);
		    if (z == u)
		    {
			reverse[e] = f;
			reverse[f] = e;
			break;
		    }
		}
	    }
	}

	if (not undirected){
	    // Correct capacity values on reverse edges
	    for (auto u = 0; u < u_graph.nodes; ++u)
	    {
		auto e_start = u_graph.CsrT::GetNeighborListOffset(u);
		auto num_neighbors = u_graph.CsrT::GetNeighborListLength(u);
		auto e_end = e_start + num_neighbors;
		debug_aml("vertex %d\nnumber of neighbors %d", u, 
			num_neighbors);
		for (auto e = e_start; e < e_end; ++e)
		{
		    u_graph.CsrT::edge_values[e] = (ValueT)0;
		    auto v = u_graph.CsrT::GetEdgeDest(e);
		    // Looking for edge u->v in directed graph
		    auto f_start = d_graph.CsrT::GetNeighborListOffset(u);
		    auto num_neighbors2 = 
			d_graph.CsrT::GetNeighborListLength(u);
		    auto f_end = f_start + num_neighbors2;
		    for (auto f = f_start; f < f_end; ++f)
		    {
			auto z = d_graph.CsrT::GetEdgeDest(f);
			if (z == v and d_graph.CsrT::edge_values[f] > 0)
			{
			    u_graph.CsrT::edge_values[e]  = 
				d_graph.CsrT::edge_values[f];
			    debug_aml("edge (%d, %d) cap = %lf\n", u, v, \
				    u_graph.CsrT::edge_values[e]);
			    break;
			}
		    }
		}
	    }
	}
/*
	ValueT** rGraph = (ValueT**)malloc(sizeof(ValueT*)*u_graph.nodes);
	for (auto x = 0; x < u_graph.nodes; ++x){
	    rGraph[x] = (ValueT*)malloc(sizeof(ValueT)*u_graph.nodes);
	    for (auto y = 0; y < u_graph.nodes; ++y){
		rGraph[x][y] = (ValueT)0;
	    }
	}
	for (auto x = 0; x < u_graph.nodes; ++x)
	{
	    auto e_start = u_graph.CsrT::GetNeighborListOffset(x);
	    auto num_neighbors = u_graph.CsrT::GetNeighborListLength(x);
	    auto e_end = e_start + num_neighbors;
	    for (auto e = e_start; e < e_end; ++e){
		auto y = u_graph.CsrT::GetEdgeDest(e);
		auto f = u_graph.CsrT::edge_values[e];
		rGraph[x][y] = f;
	    }
	}

	FILE * rgraph_file = fopen("rgraph_output", "w");
	printf("number of nodes %d\n", u_graph.nodes);
	fprintf(rgraph_file, "{");
	for (auto n = 0; n < u_graph.nodes; ++n){
	    fprintf(rgraph_file, "{");
	    for (auto m = 0; m < u_graph.nodes; ++m){
		fprintf(rgraph_file, "%.0lf", rGraph[n][m]);
		if (m == u_graph.nodes-1){
		    fprintf(rgraph_file, " ");
		}else{
		    fprintf(rgraph_file, ", ");
		}
	    }
	    fprintf(rgraph_file, "}\n");
	}
	fprintf(rgraph_file, "}");
	fclose(rgraph_file);
*/

>>>>>>> 9b181b90
	//
        // Compute reference CPU max flow algorithm.
	//
        ValueT max_flow;
<<<<<<< HEAD
	ValueT** flow_edges = (ValueT**)malloc(sizeof(ValueT*)*graph.nodes);
	for (VertexT i=0; i<graph.nodes; ++i){
	    flow_edges[i] = (ValueT*)malloc(sizeof(ValueT)*graph.nodes);
	    for (VertexT j=0; j<graph.nodes; ++j){
		flow_edges[i][j] = 0;
	    }
	}
        util::PrintMsg("______CPU reference algorithm______", true);
	double elapsed = app::mf::CPU_Reference
	    (parameters, graph, source, sink, max_flow, flow_edges);
        util::PrintMsg("------------------------------------\n\
		elapsed: " + std::to_string(elapsed) + 
		" ms, max flow = " + std::to_string(max_flow), true);

	
        std::vector<std::string> switches{"advance-mode"};
	GUARD_CU(app::Switch_Parameters(parameters, graph, switches,
	[flow_edges](util::Parameters &parameters, GraphT &graph)
	{
	return app::mf::RunTests(parameters, graph, flow_edges);
	}));

	// Clean up
	for (VertexT i=0; i<graph.nodes; ++i)
	    free(flow_edges[i]);
	free(flow_edges);
=======
	
	util::PrintMsg("______CPU reference algorithm______", true);
	double elapsed = app::mf::CPU_Reference
	    (parameters, u_graph, source, sink, max_flow, reverse, flow_edge);
        util::PrintMsg("-----------------------------------\nElapsed: " + 
		std::to_string(elapsed) + " ms\nMax flow CPU = " +
		std::to_string(max_flow), true);
	
        std::vector<std::string> switches{"advance-mode"};
	GUARD_CU(app::Switch_Parameters(parameters, u_graph, switches,
	[flow_edge, reverse](util::Parameters &parameters, GraphT &u_graph)
	{
	  debug_aml("go to RunTests");
	  if (flow_edge)
	  {
	    for (int i=0; i<u_graph.edges; ++i)
	    {
	      debug_aml("%s:%d flow_edge[%d] = %lf", 
		__FILE__, __LINE__, i, flow_edge[i]);
	    }
	  }
	  return app::mf::RunTests(parameters, u_graph, reverse, flow_edge);
	}));

	// Clean up
	free(flow_edge);
	free(reverse);
>>>>>>> 9b181b90
	
        return retval;
    }
};

int main(int argc, char** argv)
{
    debug_aml("Main: start");
    cudaError_t retval = cudaSuccess;
    util::Parameters parameters("test mf");
    GUARD_CU(graphio::UseParameters(parameters));
    GUARD_CU(app::mf::UseParameters(parameters));
    GUARD_CU(app::UseParameters_test(parameters));
    GUARD_CU(parameters.Parse_CommandLine(argc, argv));
    if (parameters.Get<bool>("help"))
    {
        parameters.Print_Help();
        return cudaSuccess;
    }
    GUARD_CU(parameters.Check_Required());
    debug_aml("Main: parameters checked - ok");

    return app::Switch_Types<
        app::VERTEXT_U32B | 
        app::SIZET_U32B | 
<<<<<<< HEAD
        app::VALUET_U32B | 
=======
        app::VALUET_F64B | 
>>>>>>> 9b181b90
	app::DIRECTED | app::UNDIRECTED >
        (parameters, main_struct());
}

// Leave this at the end of the file
// Local Variables:
// mode:c++
// c-file-style: "NVIDIA"
// End:
<|MERGE_RESOLUTION|>--- conflicted
+++ resolved
@@ -46,30 +46,6 @@
 	    ValueT val)
     {
         typedef typename app::TestGraph<VertexT, SizeT, ValueT, 
-<<<<<<< HEAD
-						      graph::HAS_COO> GraphT;
-	typedef typename GraphT::CooT CooT;
-        cudaError_t retval = cudaSuccess;
-	bool quick = parameters.Get<bool>("quick");
-        bool quiet = parameters.Get<bool>("quiet");
-
-
-	//
-	// Load Graph
-	//
-        GraphT graph;
-        util::CpuTimer cpu_timer; cpu_timer.Start();
-        GUARD_CU(graphio::LoadGraph(parameters, graph));
-        
-	//FOR DEBUG: force edge values to be 1
-        for (SizeT e=0; e < graph.edges; e++){
-	    graph.CooT::edge_values[e] = 1;
-	}
-        
-	cpu_timer.Stop();
-        
-	parameters.Set("load-time", cpu_timer.ElapsedMillis());
-=======
 	  graph::HAS_EDGE_VALUES | graph::HAS_CSR> GraphT;
 	typedef typename GraphT::CsrT CsrT;
         cudaError_t retval = cudaSuccess;
@@ -117,13 +93,10 @@
 		util::PreDefinedValues<VertexT>::InvalidValue){
 	    parameters.Set("sink", d_graph.nodes-1);
 	}
->>>>>>> 9b181b90
 
 	VertexT source = parameters.Get<VertexT>("source");
 	VertexT sink = parameters.Get<VertexT>("sink");
 
-<<<<<<< HEAD
-=======
 	if (not undirected){
 	    debug_aml("Directed graph:");
 	    debug_aml("number of edges %d", d_graph.edges);
@@ -234,39 +207,10 @@
 	fclose(rgraph_file);
 */
 
->>>>>>> 9b181b90
 	//
         // Compute reference CPU max flow algorithm.
 	//
         ValueT max_flow;
-<<<<<<< HEAD
-	ValueT** flow_edges = (ValueT**)malloc(sizeof(ValueT*)*graph.nodes);
-	for (VertexT i=0; i<graph.nodes; ++i){
-	    flow_edges[i] = (ValueT*)malloc(sizeof(ValueT)*graph.nodes);
-	    for (VertexT j=0; j<graph.nodes; ++j){
-		flow_edges[i][j] = 0;
-	    }
-	}
-        util::PrintMsg("______CPU reference algorithm______", true);
-	double elapsed = app::mf::CPU_Reference
-	    (parameters, graph, source, sink, max_flow, flow_edges);
-        util::PrintMsg("------------------------------------\n\
-		elapsed: " + std::to_string(elapsed) + 
-		" ms, max flow = " + std::to_string(max_flow), true);
-
-	
-        std::vector<std::string> switches{"advance-mode"};
-	GUARD_CU(app::Switch_Parameters(parameters, graph, switches,
-	[flow_edges](util::Parameters &parameters, GraphT &graph)
-	{
-	return app::mf::RunTests(parameters, graph, flow_edges);
-	}));
-
-	// Clean up
-	for (VertexT i=0; i<graph.nodes; ++i)
-	    free(flow_edges[i]);
-	free(flow_edges);
-=======
 	
 	util::PrintMsg("______CPU reference algorithm______", true);
 	double elapsed = app::mf::CPU_Reference
@@ -294,7 +238,6 @@
 	// Clean up
 	free(flow_edge);
 	free(reverse);
->>>>>>> 9b181b90
 	
         return retval;
     }
@@ -320,11 +263,7 @@
     return app::Switch_Types<
         app::VERTEXT_U32B | 
         app::SIZET_U32B | 
-<<<<<<< HEAD
-        app::VALUET_U32B | 
-=======
         app::VALUET_F64B | 
->>>>>>> 9b181b90
 	app::DIRECTED | app::UNDIRECTED >
         (parameters, main_struct());
 }
