// ----------------------------------------------------------------
// Gunrock -- Fast and Efficient GPU Graph Library
// ----------------------------------------------------------------
// This source code is distributed under the terms of LICENSE.TXT
// in the root directory of this source distribution.
// ----------------------------------------------------------------

/**
 * @file
 * kernel.cuh
 *
 * @brief Intersection Kernel Entry point
 *
 * Expected inputs are two arrays of node IDs, each pair of nodes forms an edge.
 * The intersections of each node pair's neighbor lists are computed and
 * returned as a single usnigned int value. Can perform user-defined functors on
 * each of these intersection.
 */


#pragma once
#include <gunrock/util/cta_work_distribution.cuh>
#include <gunrock/util/cta_work_progress.cuh>
#include <gunrock/util/kernel_runtime_stats.cuh>

#include <gunrock/oprtr/intersection/cta.cuh>

#include <gunrock/oprtr/intersection/kernel_policy.cuh>
#include <cub/cub.cuh>
#include <moderngpu.cuh>
#include <gunrock/util/test_utils.cuh>

namespace gunrock {
namespace oprtr {
namespace intersection {

/**
 * Arch dispatch
 */

/**
 * Not valid for this arch (default)
 * @tparam FLAG Operator flags
 * @tparam GraphT Graph type
 * @tparam InKeyT Input keys type
 * @tparam OutKeyT Output keys type
 * @tparam VALID
 */
<<<<<<< HEAD
template <typename KernelPolicy, typename ProblemData, typename Functor,
          bool VALID = (__GR_CUDA_ARCH__ >= KernelPolicy::CUDA_ARCH)>
struct Dispatch {
  typedef typename KernelPolicy::VertexId VertexId;
  typedef typename KernelPolicy::SizeT SizeT;
  typedef typename KernelPolicy::Value Value;
  typedef typename ProblemData::DataSlice DataSlice;

  // Get neighbor list sizes, scan to get both
  // fine_counts (for two per-thread methods) and
  // coarse_counts (for balanced-path per-block method)
  static __device__ void Inspect(VertexId *&d_src_node_ids,
                                 VertexId *&d_dst_node_ids,
                                 VertexId *&d_edge_list, SizeT *&d_degrees,
                                 SizeT *&d_flags, SizeT &input_length,
                                 SizeT &num_vertex, SizeT &num_edge) {}

  static __device__ SizeT IntersectTwoSmallNL(
      SizeT *&d_row_offsets, VertexId *&d_column_indices,
      VertexId *&d_src_node_ids, VertexId *&d_dst_node_ids, SizeT *&d_degrees,
      DataSlice *&problem, SizeT *&d_output_counts, SizeT *&d_output_total,
      SizeT &input_length, SizeT &stride, SizeT &num_vertex, SizeT &num_edge) {}

  static __device__ SizeT IntersectTwoLargeNL(
      SizeT *&d_row_offsets, VertexId *&d_column_indices,
      VertexId *&d_src_node_ids, VertexId *&d_dst_node_ids,
      VertexId *&d_edge_list, SizeT *&d_degrees, DataSlice *&problem,
      SizeT &input_length, SizeT &nv_per_block, SizeT &num_vertex,
      SizeT &num_edge) {}
};

/*
 * @brief Dispatch data structure.
 *
 * @tparam KernelPolicy Kernel policy type for partitioned edge mapping.
 * @tparam ProblemData Problem data type for partitioned edge mapping.
 * @tparam Functor Functor type for the specific problem type.
 */
template <typename KernelPolicy, typename ProblemData, typename Functor>
struct Dispatch<KernelPolicy, ProblemData, Functor, true> {
  typedef typename KernelPolicy::VertexId VertexId;
  typedef typename KernelPolicy::SizeT SizeT;
  typedef typename KernelPolicy::Value Value;
  typedef typename ProblemData::DataSlice DataSlice;

  // Get neighbor list sizes, scan to get both
  // fine_counts (for two per-thread methods) and
  // coarse_counts (for balanced-path per-block method)
  static __device__ __forceinline__ void Inspect(
      VertexId *&d_src_node_ids, VertexId *&d_dst_node_ids,
      VertexId *&d_edge_list, SizeT *&d_degrees, SizeT *&d_flags,
      SizeT &input_length, SizeT &num_vertex, SizeT &num_edge) {
    // Compute d_src_nl_sizes and d_dst_nl_sizes;
    VertexId idx = threadIdx.x + blockIdx.x * blockDim.x;
    if (idx >= input_length) return;
    VertexId edge_id = d_edge_list[idx];
    VertexId src_node = d_src_node_ids[edge_id];
    VertexId dst_node = d_dst_node_ids[edge_id];
    // TODO: check -1 vertex id. for now let's just assume
    // that sane users won't input -1.
    SizeT src_nl_size = d_degrees[src_node];
    SizeT dst_nl_size = d_degrees[dst_node];
    d_flags[idx] = (src_nl_size > KernelPolicy::NL_SIZE_THRESHOLD &&
                    dst_nl_size > KernelPolicy::NL_SIZE_THRESHOLD)
                       ? 1
                       : 0;
  }

  static __device__ void IntersectTwoSmallNL(
      SizeT *&d_row_offsets, VertexId *&d_column_indices,
      VertexId *&d_src_node_ids, VertexId *&d_dst_node_ids, SizeT *&d_degrees,
      DataSlice *&problem, SizeT *&d_output_counts, SizeT *&d_output_total,
      SizeT &input_length, SizeT &stride, SizeT &num_vertex, SizeT &num_edge) {
    // each thread process NV edge pairs
    // Each block get a block-wise intersect count
    VertexId start = threadIdx.x + blockIdx.x * blockDim.x;
    // VertexId end = (start + stride * KernelPolicy::THREADS > input_length)?
    // input_length :
    //                (start + stride * KernelPolicy::THREADS);
    // typedef cub::BlockReduce<SizeT, KernelPolicy::THREADS> BlockReduceT;
    //__shared__ typename BlockReduceT::TempStorage temp_storage;

    for (VertexId idx = start; idx < input_length;
         idx += KernelPolicy::BLOCKS * KernelPolicy::THREADS) {
      SizeT count = 0;
      // get nls start and end index for two ids
      VertexId sid = __ldg(d_src_node_ids + idx);
      VertexId did = __ldg(d_dst_node_ids + idx);
      SizeT src_it = __ldg(d_row_offsets + sid);
      SizeT src_end = __ldg(d_row_offsets + sid + 1);
      SizeT dst_it = __ldg(d_row_offsets + did);
      SizeT dst_end = __ldg(d_row_offsets + did + 1);
      if (src_it == src_end || dst_it == dst_end) continue;
      SizeT src_nl_size = src_end - src_it;
      SizeT dst_nl_size = dst_end - dst_it;
      SizeT min_nl = (src_nl_size > dst_nl_size) ? dst_nl_size : src_nl_size;
      SizeT max_nl = (src_nl_size < dst_nl_size) ? dst_nl_size : src_nl_size;
      SizeT total = min_nl + max_nl;
      if (min_nl * ilog2((unsigned int)(max_nl)) * 10 < min_nl + max_nl) {
        // search
        SizeT min_it = (src_nl_size < dst_nl_size) ? src_it : dst_it;
        SizeT min_end = min_it + min_nl;
        SizeT max_it = (src_nl_size < dst_nl_size) ? dst_it : src_it;
        VertexId *keys = &d_column_indices[max_it];
        // printf("src:%d,dst:%d, src_it:%d, dst_it:%d, min_it:%d max_it:%d, min
        // max nl size: %d, %d\n",sid, did, src_it, dst_it, min_it, max_it,
        // min_nl, max_nl);
        while (min_it < min_end) {
          VertexId small_edge = d_column_indices[min_it++];
          count += BinarySearch(keys, max_nl, small_edge);
        }
      } else {
        VertexId src_edge = __ldg(d_column_indices + src_it);
        VertexId dst_edge = __ldg(d_column_indices + dst_it);
        while (src_it < src_end && dst_it < dst_end) {
          VertexId diff = src_edge - dst_edge;
          src_edge =
              (diff <= 0) ? __ldg(d_column_indices + (++src_it)) : src_edge;
          dst_edge =
              (diff >= 0) ? __ldg(d_column_indices + (++dst_it)) : dst_edge;
          count += (diff == 0);
        }
      }
      d_output_total[idx] += total;
      d_output_counts[idx] += count;
    }
  }

  static __device__ void IntersectTwoLargeNL(
      SizeT *&d_row_offsets, VertexId *&d_column_indices,
      VertexId *&d_src_node_ids, VertexId *&d_dst_node_ids,
      VertexId *&d_edge_list, SizeT *&d_degrees, DataSlice *&problem,
      SizeT *&d_output_counts, SizeT &input_length, SizeT &nv_per_block,
      SizeT &num_vertex, SizeT &num_edge) {
    __shared__ typename KernelPolicy::SmemStorage smem_storage;
    // Each block uses balanced path to get intersect count
    // First, we divide the input node ids of length input_length into p
    // partitions, each block will compute the intersects of m/p node pairs.
    // Now let's first assume that p=blockDim.x

    // Starting and ending index for this block
    SizeT start = nv_per_block * blockIdx.x;
    SizeT end = (nv_per_block * (blockIdx.x + 1) > input_length)
                    ? input_length
                    : nv_per_block * (blockIdx.x + 1);
    typedef cub::BlockReduce<SizeT, KernelPolicy::THREADS> BlockReduceT;
    __shared__ typename BlockReduceT::TempStorage temp_storage;

    // partition:
    // nv_per_partition = (acount + bcount)/THREADS
    // use FindSetPartitions, KernelSetPartitions (search.cuh)
    // and BalancedPath (ctasearch.cuh) to create a partition array
    // parition_device[THREADS] in smem
    //
    // intersect:
    // Each thread will check nv_per_partition values and accumulate tc number
    // if we only need tc number, we can modify
    // DeviceComputeSetAvailability
    //
    // block reduce is simple
    //
    if (threadIdx.x == 0) {
      d_output_counts[blockIdx.x] = 0;
    }

    // printf("blockId:%d, start:%d, end:%d\n", blockIdx.x, start, end);
    for (int i = start; i < end; ++i) {
      // For each of these pairs, a block will
      // perform the following phases:
      // 1) partition
      // 2) intersect per thread
      // 3) block reduce to get partial triangle counts
      //
      // partition:
      // get acount and bcount
      // printf("bid:%d, tid:%d, i:%d\n", blockIdx.x, threadIdx.x, i);
      VertexId edge_id = d_edge_list[i];
      VertexId src_node = d_src_node_ids[edge_id];
      VertexId dst_node = d_dst_node_ids[edge_id];
      SizeT a_rowoffset = d_row_offsets[src_node];
      SizeT b_rowoffset = d_row_offsets[dst_node];
      SizeT acount = d_degrees[src_node];
      SizeT bcount = d_degrees[dst_node];
      if (threadIdx.x == 0)
        printf("block:%d, eid:%d, sid:%d, did:%d, acount:%d, bcount:%d\n",
               blockIdx.x, edge_id, src_node, dst_node, acount, bcount);
      VertexId *a_list = &d_column_indices[a_rowoffset];
      VertexId *b_list = &d_column_indices[b_rowoffset];
      int numPartitions = KernelPolicy::THREADS;
      int numSearches = numPartitions + 1;
      int nv = max(1, (acount + bcount + numPartitions - 1) / numPartitions);
      // Duplicate = T, comp = mgpu::less<VertexId>, numSearches=numPartitions+1
      int gid = threadIdx.x;
      int diag;
      if (gid < numSearches) {
        diag = min(acount + bcount, gid * nv);
        int2 bp = mgpu::BalancedPath<true, mgpu::int64>(
            a_list, acount, b_list, bcount, diag, 4, mgpu::less<VertexId>());
        // if (bp.y) bp.x += 1;
        smem_storage.s_partition_idx[gid] = bp.x;
      }
      __syncthreads();
      if (threadIdx.x == 0) printf("\n");

      // intersect per thread
      // for each thread, put a_list[a_rowoffset+diag] to
      // a_list[a_rowoffset+diag+s_partition_idx[gid]] and
      // b_list[b_rowoffset+diag] to
      // b_list[b_rowoffset+diag+nv-s_partition_idx[gid]] together. Then do
      // serial intersection
      VertexId aBegin = min(acount, smem_storage.s_partition_idx[gid]);
      VertexId bBegin = min(bcount, diag - smem_storage.s_partition_idx[gid]);
      VertexId aEnd = smem_storage.s_partition_idx[gid + 1];
      VertexId bEnd = bBegin + nv -
                      (smem_storage.s_partition_idx[gid + 1] -
                       smem_storage.s_partition_idx[gid]);
      VertexId end = acount + bcount;
      // if (gid*nv <= (acount+bcount)) printf("b:%d, diag:%d, divide:%d|
      // acount:%d, bcount:%d", blockIdx.x, diag,
      // smem_storage.s_partition_idx[gid], acount, bcount);
      SizeT result =
          SerialSetIntersection(a_list, b_list, aBegin, aEnd, bBegin, bEnd, nv,
                                end, mgpu::less<VertexId>());

      // Block reduce to get total result.
      SizeT aggregate = BlockReduceT(temp_storage).Sum(result);

      if (gid == 0) d_output_counts[blockIdx.x] += aggregate;
    }
  }
=======
template<
    OprtrFlag FLAG,
    typename  InKeyT,
    typename  OutKeyT,
    typename  SizeT,
    typename  ValueT,
    typename  VertexT,
    typename  InterOpt,
    bool      VALID =
        #ifndef __CUDA_ARCH__
             false
        #else
            (__CUDA_ARCH__ >= CUDA_ARCH)
        #endif
        >
struct Dispatch
{};

template <
    OprtrFlag FLAG,
    typename  InKeyT,
    typename  OutKeyT,
    typename  SizeT,
    typename  ValueT,
    typename  VertexT,
    typename  InterOpT>
struct Dispatch<FLAG, InKeyT, OutKeyT, SizeT, ValueT, VertexT, InterOpT, true>
{
    typedef KernelPolicy
        <FLAG, InKeyT, OutKeyT, SizeT, ValueT, VertexT, InterOpT,
        1,
        10,
        8,
        30>
        KernelPolicyT;

    static __device__ void IntersectTwoSmallNL(
                            const SizeT        *&d_row_offsets,
                                  VertexT      *&d_column_indices,
                            const InKeyT       *&d_src_node_ids,
                            const VertexT      *&d_dst_node_ids,
                           //       ValueT        *&d_output_counts,
                                  OutKeyT      *&d_output_total,
                                  SizeT        &input_length,
                                  SizeT        &stride,
                                  SizeT        &num_vertex,
                                  SizeT        &num_edge,
                                  InterOpT     &inter_op)
    {
        VertexT start = threadIdx.x + blockIdx.x * blockDim.x;
        for (VertexT idx = start; idx < input_length; idx += KernelPolicyT::BLOCKS*KernelPolicyT::THREADS) {
            // get nls start and end index for two ids
            VertexT sid = __ldg(d_src_node_ids+idx);
            VertexT did = __ldg(d_dst_node_ids+idx);
            if (sid >= did) continue;
            SizeT src_it = __ldg(d_row_offsets+sid);
            SizeT src_end = __ldg(d_row_offsets+sid+1);
            SizeT dst_it = __ldg(d_row_offsets+did);
            SizeT dst_end = __ldg(d_row_offsets+did+1);
            if (src_it >= src_end || dst_it >= dst_end) continue;
            SizeT src_nl_size = src_end - src_it;
            SizeT dst_nl_size = dst_end - dst_it;
            SizeT min_nl = (src_nl_size > dst_nl_size) ? dst_nl_size : src_nl_size;
            SizeT max_nl = (src_nl_size < dst_nl_size) ? dst_nl_size : src_nl_size;
            SizeT total = min_nl + max_nl;
            if ( min_nl * ilog2((unsigned int)(max_nl)) * 10 < min_nl + max_nl ) {
                // search
                SizeT min_it = (src_nl_size < dst_nl_size) ? src_it : dst_it;
                SizeT min_end = min_it + min_nl;
                SizeT max_it = (src_nl_size < dst_nl_size) ? dst_it : src_it;
                VertexT *keys = &d_column_indices[max_it];
                while (min_it < min_end) {
                    VertexT small_edge = d_column_indices[min_it++];
                    if (BinarySearch(keys, max_nl, small_edge) == 1)
                    {
                        inter_op(small_edge, idx);
                    }
                }
            } else {
                VertexT src_edge = __ldg(d_column_indices+src_it);
                VertexT dst_edge = __ldg(d_column_indices+dst_it);
                while (src_it < src_end && dst_it < dst_end) {
                    int diff = src_edge - dst_edge;
                    if (diff == 0) 
                    {
                        inter_op(src_edge, idx);
                    }
                    src_edge = (diff <= 0) ? __ldg(d_column_indices+(++src_it)) : src_edge;
                    dst_edge = (diff >= 0) ? __ldg(d_column_indices+(++dst_it)) : dst_edge;
                }
            }
        }

    } // IntersectTwoSmallNL
>>>>>>> 07c8340d
};

/**
<<<<<<< HEAD
 * @brief Kernel entry for Inspect function
 *
 * @tparam KernelPolicy Kernel policy type for intersection.
 * @tparam ProblemData Problem data type for intersection.
 * @tparam Functor Functor type for the specific problem type.
 *
 * @param[in] d_src_node_ids    Device pointer of VertexId to the incoming
 * frontier queue (source node ids)
 * @param[in] d_dst_node_ids    Device pointer of VertexId to the incoming
 * frontier queue (destination node ids)
 * @param[in] d_edge_list       Device pointer of SizeT to the edge list index
 * @param[in] d_degrees         Device pointer of SizeT to the degree array
 * @param[out] d_flags          Device pointer of SizeT to the partition flag
 * queue
 * @param[in] input_queue_len   Length of the incoming frontier
 * queues(d_src_node_ids and d_dst_node_ids should have the same length)
 * @param[in] max_vertices      Maximum number of elements we can place into the
 *                              incoming frontier
 * @param[in] max_edges         Maximum number of elements we can place into the
 *                              outgoing frontier
 */
template <typename KernelPolicy, typename ProblemData, typename Functor>
__launch_bounds__(KernelPolicy::THREADS, KernelPolicy::CTA_OCCUPANCY) __global__
    void Inspect(typename KernelPolicy::VertexId *d_src_node_ids,
                 typename KernelPolicy::VertexId *d_dst_node_ids,
                 typename KernelPolicy::VertexId *d_edge_list,
                 typename KernelPolicy::SizeT *d_degrees,
                 typename KernelPolicy::SizeT *d_flags,
                 typename KernelPolicy::SizeT input_queue_len,
                 typename KernelPolicy::SizeT max_vertices,
                 typename KernelPolicy::SizeT max_edges) {
  Dispatch<KernelPolicy, ProblemData, Functor>::Inspect(
      d_src_node_ids, d_dst_node_ids, d_edge_list, d_degrees, d_flags,
      input_queue_len, max_vertices, max_edges);
}

/**
=======
>>>>>>> 07c8340d
 * @brief Kernel entry for IntersectTwoSmallNL function
 *
 * @tparam KernelPolicy Kernel policy type for intersection.
 * @tparam ProblemData Problem data type for intersection.
 * @tparam Functor Functor type for the specific problem type.
 *
 * @param[in] d_row_offset      Device pointer of SizeT to the row offsets queue
<<<<<<< HEAD
 * @param[in] d_column_indices  Device pointer of VertexId to the column indices
 * queue
 * @param[in] d_src_node_ids    Device pointer of VertexId to the incoming
 * frontier queue (source node ids)
 * @param[in] d_dst_node_ids    Device pointer of VertexId to the incoming
 * frontier queue (destination node ids)
 * @param[in] d_edge_list       Device pointer of VertexId to the edge list IDs
=======
 * @param[in] d_column_indices  Device pointer of VertexT to the column indices queue
 * @param[in] d_src_node_ids    Device pointer of VertexT to the incoming frontier queue (source node ids)
 * @param[in] d_dst_node_ids    Device pointer of VertexT to the incoming frontier queue (destination node ids)
 * @param[in] d_edge_list       Device pointer of VertexT to the edge list IDs
>>>>>>> 07c8340d
 * @param[in] d_degrees         Device pointer of SizeT to degree array
 * @param[in] problem           Device pointer to the problem object
 * @param[out] d_output_counts  Device pointer to the output counts array
 * @param[in] input_length      Length of the incoming frontier queues
 * (d_src_node_ids and d_dst_node_ids should have the same length)
 * @param[in] num_vertex        Maximum number of elements we can place into the
 * incoming frontier
 * @param[in] num_edge          Maximum number of elements we can place into the
 * outgoing frontier
 *
 */
<<<<<<< HEAD

template <typename KernelPolicy, typename ProblemData, typename Functor>
__launch_bounds__(KernelPolicy::THREADS, KernelPolicy::CTA_OCCUPANCY) __global__
    void IntersectTwoSmallNL(typename KernelPolicy::SizeT *d_row_offsets,
                             typename KernelPolicy::VertexId *d_column_indices,
                             typename KernelPolicy::VertexId *d_src_node_ids,
                             typename KernelPolicy::VertexId *d_dst_node_ids,
                             typename KernelPolicy::SizeT *d_degrees,
                             typename ProblemData::DataSlice *problem,
                             typename KernelPolicy::SizeT *d_output_counts,
                             typename KernelPolicy::SizeT *d_output_total,
                             typename KernelPolicy::SizeT input_length,
                             typename KernelPolicy::SizeT stride,
                             typename KernelPolicy::SizeT num_vertex,
                             typename KernelPolicy::SizeT num_edge) {
  Dispatch<KernelPolicy, ProblemData, Functor>::IntersectTwoSmallNL(
      d_row_offsets, d_column_indices, d_src_node_ids, d_dst_node_ids,
      d_degrees, problem, d_output_counts, d_output_total, input_length, stride,
      num_vertex, num_edge);
}

/**
 * @brief Kernel entry for IntersectTwoLargeNL function
 *
 * @tparam KernelPolicy Kernel policy type for intersection.
 * @tparam ProblemData Problem data type for intersection.
 * @tparam Functor Functor type for the specific problem type.
 *
 * @param[in] d_row_offset      Device pointer of SizeT to the row offsets queue
 * @param[in] d_column_indices  Device pointer of VertexId to the column indices
 * queue
 * @param[in] d_src_node_ids    Device pointer of VertexId to the incoming
 * frontier queue (source node ids)
 * @param[in] d_dst_node_ids    Device pointer of VertexId to the incoming
 * frontier queue (destination node ids)
 * @param[in] d_src_nl_sizes    Device pointer of SizeT to the output neighbor
 * list (nl) size for src node ids
 * @param[in] d_dst_nl_sizes    Device pointer of SizeT to the output neighbor
 * list (nl) size for dst node ids
 * @param[in] problem           Device pointer to the problem object
 * @param[in] input_length      Length of the incoming frontier queues
 * (d_src_node_ids and d_dst_node_ids should have the same length)
 * @param[in] nv_per_block      Number of pairs processed per block
 * @param[in] num_vertex        Maximum number of elements we can place into the
 * incoming frontier
 * @param[in] num_edge          Maximum number of elements we can place into the
 * outgoing frontier
 *
 */

template <typename KernelPolicy, typename ProblemData, typename Functor>
__launch_bounds__(KernelPolicy::THREADS, KernelPolicy::CTA_OCCUPANCY) __global__
    void IntersectTwoLargeNL(typename KernelPolicy::SizeT *d_row_offsets,
                             typename KernelPolicy::VertexId *d_column_indices,
                             typename KernelPolicy::VertexId *d_src_node_ids,
                             typename KernelPolicy::VertexId *d_dst_node_ids,
                             typename KernelPolicy::VertexId *d_edge_list,
                             typename KernelPolicy::SizeT *d_degrees,
                             typename ProblemData::DataSlice *problem,
                             typename KernelPolicy::SizeT *d_output_counts,
                             typename KernelPolicy::SizeT input_length,
                             typename KernelPolicy::SizeT nv_per_block,
                             typename KernelPolicy::SizeT num_vertex,
                             typename KernelPolicy::SizeT num_edge) {
  Dispatch<KernelPolicy, ProblemData, Functor>::IntersectTwoLargeNL(
      d_row_offsets, d_column_indices, d_src_node_ids, d_dst_node_ids,
      d_edge_list, d_degrees, problem, d_output_counts, input_length,
      nv_per_block, num_vertex, num_edge);
}

// Kernel Entry point for performing batch intersection computation
template <typename KernelPolicy, typename ProblemData, typename Functor>
float LaunchKernel(
    gunrock::app::EnactorStats<typename KernelPolicy::SizeT> &enactor_stats,
    gunrock::app::FrontierAttribute<typename KernelPolicy::SizeT>
        &frontier_attribute,
    typename ProblemData::DataSlice *data_slice,
    typename KernelPolicy::SizeT *d_row_offsets,
    typename KernelPolicy::VertexId *d_column_indices,
    typename KernelPolicy::VertexId *d_src_node_ids,
    typename KernelPolicy::VertexId *d_dst_node_ids,
    typename KernelPolicy::VertexId *d_degrees,
    typename KernelPolicy::SizeT *d_output_counts,
    typename KernelPolicy::SizeT *d_output_total,
    typename KernelPolicy::SizeT input_length,
    typename KernelPolicy::SizeT max_vertex,
    typename KernelPolicy::SizeT max_edge,
    util::CtaWorkProgress<typename KernelPolicy::SizeT> &work_progress,
    CudaContext &context, cudaStream_t stream) {
  typedef typename KernelPolicy::SizeT SizeT;
  typedef typename KernelPolicy::VertexId VertexId;
  typedef typename KernelPolicy::Value Value;

  void *d_temp_storage = NULL;
  size_t temp_storage_bytes = 0;
  long long *d_total = NULL;
  long long *d_tc_count = NULL;
  long long total[1] = {0};
  long long tc_count[1] = {0};
  util::GRError(cudaMalloc((void **)&d_total, sizeof(long long)),
                "Total count cudaMalloc failed.", __FILE__, __LINE__);
  util::GRError(cudaMalloc((void **)&d_tc_count, sizeof(long long)),
                "TC count cudaMalloc failed.", __FILE__, __LINE__);

  size_t stride =
      (input_length + KernelPolicy::BLOCKS * KernelPolicy::THREADS - 1) >>
      (KernelPolicy::LOG_THREADS + KernelPolicy::LOG_BLOCKS);

  IntersectTwoSmallNL<KernelPolicy, ProblemData, Functor>
      <<<KernelPolicy::BLOCKS, KernelPolicy::THREADS>>>(
          d_row_offsets, d_column_indices, d_src_node_ids, d_dst_node_ids,
          d_degrees, data_slice, d_output_counts, d_output_total, input_length,
          stride, max_vertex, max_edge);

  /*util::DisplayDeviceResults(d_output_counts,10);
  util::DisplayDeviceResults(&d_output_counts[input_length/8],10);
  util::DisplayDeviceResults(&d_output_counts[input_length/4],10);
  util::DisplayDeviceResults(&d_output_counts[input_length/8*3],10);*/

  cub::DeviceReduce::Sum(d_temp_storage, temp_storage_bytes, d_output_counts,
                         d_tc_count, input_length);
  cudaMalloc(&d_temp_storage, temp_storage_bytes);

  cub::DeviceReduce::Sum(d_temp_storage, temp_storage_bytes, d_output_counts,
                         d_tc_count, input_length);

  util::GRError(cudaMemcpy(tc_count, d_tc_count, sizeof(long long),
                           cudaMemcpyDeviceToHost),
                "TC count cudaMemcpy failed.", __FILE__, __LINE__);

  cub::DeviceReduce::Sum(d_temp_storage, temp_storage_bytes, d_output_total,
                         d_total, input_length);
  cudaMalloc(&d_temp_storage, temp_storage_bytes);

  cub::DeviceReduce::Sum(d_temp_storage, temp_storage_bytes, d_output_total,
                         d_total, input_length);

  util::GRError(
      cudaMemcpy(total, d_total, sizeof(long long), cudaMemcpyDeviceToHost),
      "Total count cudaMemcpy failed.", __FILE__, __LINE__);

  //    long total = mgpu::Reduce(d_output_total, input_length, context);
  //    long tc_count = mgpu::Reduce(d_output_counts, input_length, context);
  printf("tc_total:%lld\n, tc_count:%lld\n", total[0], tc_count[0]);
  return (float)3.0 * tc_count[0] / (float)(total[0] * 1.0);
=======
template <
    OprtrFlag FLAG,
    typename  InKeyT,
    typename  OutKeyT,
    typename  SizeT,
    typename  ValueT,
    typename  VertexT,
    typename  InterOpT>
  __launch_bounds__ (
	Dispatch<FLAG, InKeyT, OutKeyT, SizeT, 
        ValueT, VertexT, InterOpT, true>
	    ::KernelPolicyT::THREADS, 
	Dispatch<FLAG, InKeyT, OutKeyT, SizeT, 
        ValueT, VertexT, InterOpT, true>
	    ::KernelPolicyT::CTA_OCCUPANCY)
  __global__
  void IntersectTwoSmallNL(
            const SizeT        *d_row_offsets,
                  VertexT      *d_column_indices,
            const InKeyT       *d_src_node_ids,
            const VertexT      *d_dst_node_ids,
      //      	  ValueT       *d_output_counts,
            	  OutKeyT      *d_output_total,
                  SizeT        input_length,
                  SizeT        stride,
                  SizeT        num_vertex,
                  SizeT        num_edge,
                  InterOpT     inter_op)
{
    Dispatch<FLAG, InKeyT, OutKeyT, SizeT, ValueT, VertexT, InterOpT>
	::IntersectTwoSmallNL(
            d_row_offsets,
            d_column_indices,
            d_src_node_ids,
            d_dst_node_ids,
      //      d_output_counts,
            d_output_total,
            input_length,
            stride,
            num_vertex,
            num_edge,
            inter_op);
}

template <
    OprtrFlag FLAG,
    typename GraphT,
    typename FrontierInT,
    typename FrontierOutT,
    typename ParametersT,
    typename InterOpT>
cudaError_t Launch(
    const GraphT                &graph,
    const FrontierInT           * frontier_in,
          FrontierOutT          * frontier_out,
          ParametersT           &parameters,
          InterOpT              inter_op)
{
    typedef typename GraphT      ::CsrT   CsrT;
    typedef typename FrontierInT ::ValueT InKeyT;
    typedef typename FrontierOutT::ValueT OutKeyT;
    typedef typename ParametersT ::SizeT   SizeT;
    typedef typename ParametersT ::ValueT  ValueT;
    typedef typename ParametersT ::VertexT VertexT;
    typedef typename ParametersT ::LabelT LabelT;
    typedef typename Dispatch<FLAG, InKeyT, 
        OutKeyT, SizeT, ValueT, VertexT, InterOpT, 
	true>::KernelPolicyT KernelPolicyT;


    size_t input_length = graph.edges;
    size_t stride = (input_length + KernelPolicyT::BLOCKS * KernelPolicyT::THREADS - 1)
                        >> (KernelPolicyT::LOG_THREADS + KernelPolicyT::LOG_BLOCKS);
    SizeT num_vertex = graph.nodes;
    SizeT num_edges  = graph.edges;
    
    IntersectTwoSmallNL<FLAG, InKeyT, OutKeyT, SizeT, ValueT, VertexT, InterOpT>
    <<<KernelPolicyT::BLOCKS, KernelPolicyT::THREADS, 0, parameters.stream>>>(
            graph.CsrT::row_offsets.GetPointer(util::DEVICE),
            graph.CsrT::column_indices.GetPointer(util::DEVICE),
            frontier_in -> GetPointer(util::DEVICE),
            graph.CsrT::column_indices.GetPointer(util::DEVICE),
            frontier_out -> GetPointer(util::DEVICE),
            input_length,
            stride,
            num_vertex,
            num_edges,
            inter_op);

    return cudaSuccess;//(float)tc_count / (float)total;
>>>>>>> 07c8340d
}

}  // namespace intersection
}  // namespace oprtr
}  // namespace gunrock

// Leave this at the end of the file
// Local Variables:
// mode:c++
// c-file-style: "NVIDIA"
// End:<|MERGE_RESOLUTION|>--- conflicted
+++ resolved
@@ -46,238 +46,6 @@
  * @tparam OutKeyT Output keys type
  * @tparam VALID
  */
-<<<<<<< HEAD
-template <typename KernelPolicy, typename ProblemData, typename Functor,
-          bool VALID = (__GR_CUDA_ARCH__ >= KernelPolicy::CUDA_ARCH)>
-struct Dispatch {
-  typedef typename KernelPolicy::VertexId VertexId;
-  typedef typename KernelPolicy::SizeT SizeT;
-  typedef typename KernelPolicy::Value Value;
-  typedef typename ProblemData::DataSlice DataSlice;
-
-  // Get neighbor list sizes, scan to get both
-  // fine_counts (for two per-thread methods) and
-  // coarse_counts (for balanced-path per-block method)
-  static __device__ void Inspect(VertexId *&d_src_node_ids,
-                                 VertexId *&d_dst_node_ids,
-                                 VertexId *&d_edge_list, SizeT *&d_degrees,
-                                 SizeT *&d_flags, SizeT &input_length,
-                                 SizeT &num_vertex, SizeT &num_edge) {}
-
-  static __device__ SizeT IntersectTwoSmallNL(
-      SizeT *&d_row_offsets, VertexId *&d_column_indices,
-      VertexId *&d_src_node_ids, VertexId *&d_dst_node_ids, SizeT *&d_degrees,
-      DataSlice *&problem, SizeT *&d_output_counts, SizeT *&d_output_total,
-      SizeT &input_length, SizeT &stride, SizeT &num_vertex, SizeT &num_edge) {}
-
-  static __device__ SizeT IntersectTwoLargeNL(
-      SizeT *&d_row_offsets, VertexId *&d_column_indices,
-      VertexId *&d_src_node_ids, VertexId *&d_dst_node_ids,
-      VertexId *&d_edge_list, SizeT *&d_degrees, DataSlice *&problem,
-      SizeT &input_length, SizeT &nv_per_block, SizeT &num_vertex,
-      SizeT &num_edge) {}
-};
-
-/*
- * @brief Dispatch data structure.
- *
- * @tparam KernelPolicy Kernel policy type for partitioned edge mapping.
- * @tparam ProblemData Problem data type for partitioned edge mapping.
- * @tparam Functor Functor type for the specific problem type.
- */
-template <typename KernelPolicy, typename ProblemData, typename Functor>
-struct Dispatch<KernelPolicy, ProblemData, Functor, true> {
-  typedef typename KernelPolicy::VertexId VertexId;
-  typedef typename KernelPolicy::SizeT SizeT;
-  typedef typename KernelPolicy::Value Value;
-  typedef typename ProblemData::DataSlice DataSlice;
-
-  // Get neighbor list sizes, scan to get both
-  // fine_counts (for two per-thread methods) and
-  // coarse_counts (for balanced-path per-block method)
-  static __device__ __forceinline__ void Inspect(
-      VertexId *&d_src_node_ids, VertexId *&d_dst_node_ids,
-      VertexId *&d_edge_list, SizeT *&d_degrees, SizeT *&d_flags,
-      SizeT &input_length, SizeT &num_vertex, SizeT &num_edge) {
-    // Compute d_src_nl_sizes and d_dst_nl_sizes;
-    VertexId idx = threadIdx.x + blockIdx.x * blockDim.x;
-    if (idx >= input_length) return;
-    VertexId edge_id = d_edge_list[idx];
-    VertexId src_node = d_src_node_ids[edge_id];
-    VertexId dst_node = d_dst_node_ids[edge_id];
-    // TODO: check -1 vertex id. for now let's just assume
-    // that sane users won't input -1.
-    SizeT src_nl_size = d_degrees[src_node];
-    SizeT dst_nl_size = d_degrees[dst_node];
-    d_flags[idx] = (src_nl_size > KernelPolicy::NL_SIZE_THRESHOLD &&
-                    dst_nl_size > KernelPolicy::NL_SIZE_THRESHOLD)
-                       ? 1
-                       : 0;
-  }
-
-  static __device__ void IntersectTwoSmallNL(
-      SizeT *&d_row_offsets, VertexId *&d_column_indices,
-      VertexId *&d_src_node_ids, VertexId *&d_dst_node_ids, SizeT *&d_degrees,
-      DataSlice *&problem, SizeT *&d_output_counts, SizeT *&d_output_total,
-      SizeT &input_length, SizeT &stride, SizeT &num_vertex, SizeT &num_edge) {
-    // each thread process NV edge pairs
-    // Each block get a block-wise intersect count
-    VertexId start = threadIdx.x + blockIdx.x * blockDim.x;
-    // VertexId end = (start + stride * KernelPolicy::THREADS > input_length)?
-    // input_length :
-    //                (start + stride * KernelPolicy::THREADS);
-    // typedef cub::BlockReduce<SizeT, KernelPolicy::THREADS> BlockReduceT;
-    //__shared__ typename BlockReduceT::TempStorage temp_storage;
-
-    for (VertexId idx = start; idx < input_length;
-         idx += KernelPolicy::BLOCKS * KernelPolicy::THREADS) {
-      SizeT count = 0;
-      // get nls start and end index for two ids
-      VertexId sid = __ldg(d_src_node_ids + idx);
-      VertexId did = __ldg(d_dst_node_ids + idx);
-      SizeT src_it = __ldg(d_row_offsets + sid);
-      SizeT src_end = __ldg(d_row_offsets + sid + 1);
-      SizeT dst_it = __ldg(d_row_offsets + did);
-      SizeT dst_end = __ldg(d_row_offsets + did + 1);
-      if (src_it == src_end || dst_it == dst_end) continue;
-      SizeT src_nl_size = src_end - src_it;
-      SizeT dst_nl_size = dst_end - dst_it;
-      SizeT min_nl = (src_nl_size > dst_nl_size) ? dst_nl_size : src_nl_size;
-      SizeT max_nl = (src_nl_size < dst_nl_size) ? dst_nl_size : src_nl_size;
-      SizeT total = min_nl + max_nl;
-      if (min_nl * ilog2((unsigned int)(max_nl)) * 10 < min_nl + max_nl) {
-        // search
-        SizeT min_it = (src_nl_size < dst_nl_size) ? src_it : dst_it;
-        SizeT min_end = min_it + min_nl;
-        SizeT max_it = (src_nl_size < dst_nl_size) ? dst_it : src_it;
-        VertexId *keys = &d_column_indices[max_it];
-        // printf("src:%d,dst:%d, src_it:%d, dst_it:%d, min_it:%d max_it:%d, min
-        // max nl size: %d, %d\n",sid, did, src_it, dst_it, min_it, max_it,
-        // min_nl, max_nl);
-        while (min_it < min_end) {
-          VertexId small_edge = d_column_indices[min_it++];
-          count += BinarySearch(keys, max_nl, small_edge);
-        }
-      } else {
-        VertexId src_edge = __ldg(d_column_indices + src_it);
-        VertexId dst_edge = __ldg(d_column_indices + dst_it);
-        while (src_it < src_end && dst_it < dst_end) {
-          VertexId diff = src_edge - dst_edge;
-          src_edge =
-              (diff <= 0) ? __ldg(d_column_indices + (++src_it)) : src_edge;
-          dst_edge =
-              (diff >= 0) ? __ldg(d_column_indices + (++dst_it)) : dst_edge;
-          count += (diff == 0);
-        }
-      }
-      d_output_total[idx] += total;
-      d_output_counts[idx] += count;
-    }
-  }
-
-  static __device__ void IntersectTwoLargeNL(
-      SizeT *&d_row_offsets, VertexId *&d_column_indices,
-      VertexId *&d_src_node_ids, VertexId *&d_dst_node_ids,
-      VertexId *&d_edge_list, SizeT *&d_degrees, DataSlice *&problem,
-      SizeT *&d_output_counts, SizeT &input_length, SizeT &nv_per_block,
-      SizeT &num_vertex, SizeT &num_edge) {
-    __shared__ typename KernelPolicy::SmemStorage smem_storage;
-    // Each block uses balanced path to get intersect count
-    // First, we divide the input node ids of length input_length into p
-    // partitions, each block will compute the intersects of m/p node pairs.
-    // Now let's first assume that p=blockDim.x
-
-    // Starting and ending index for this block
-    SizeT start = nv_per_block * blockIdx.x;
-    SizeT end = (nv_per_block * (blockIdx.x + 1) > input_length)
-                    ? input_length
-                    : nv_per_block * (blockIdx.x + 1);
-    typedef cub::BlockReduce<SizeT, KernelPolicy::THREADS> BlockReduceT;
-    __shared__ typename BlockReduceT::TempStorage temp_storage;
-
-    // partition:
-    // nv_per_partition = (acount + bcount)/THREADS
-    // use FindSetPartitions, KernelSetPartitions (search.cuh)
-    // and BalancedPath (ctasearch.cuh) to create a partition array
-    // parition_device[THREADS] in smem
-    //
-    // intersect:
-    // Each thread will check nv_per_partition values and accumulate tc number
-    // if we only need tc number, we can modify
-    // DeviceComputeSetAvailability
-    //
-    // block reduce is simple
-    //
-    if (threadIdx.x == 0) {
-      d_output_counts[blockIdx.x] = 0;
-    }
-
-    // printf("blockId:%d, start:%d, end:%d\n", blockIdx.x, start, end);
-    for (int i = start; i < end; ++i) {
-      // For each of these pairs, a block will
-      // perform the following phases:
-      // 1) partition
-      // 2) intersect per thread
-      // 3) block reduce to get partial triangle counts
-      //
-      // partition:
-      // get acount and bcount
-      // printf("bid:%d, tid:%d, i:%d\n", blockIdx.x, threadIdx.x, i);
-      VertexId edge_id = d_edge_list[i];
-      VertexId src_node = d_src_node_ids[edge_id];
-      VertexId dst_node = d_dst_node_ids[edge_id];
-      SizeT a_rowoffset = d_row_offsets[src_node];
-      SizeT b_rowoffset = d_row_offsets[dst_node];
-      SizeT acount = d_degrees[src_node];
-      SizeT bcount = d_degrees[dst_node];
-      if (threadIdx.x == 0)
-        printf("block:%d, eid:%d, sid:%d, did:%d, acount:%d, bcount:%d\n",
-               blockIdx.x, edge_id, src_node, dst_node, acount, bcount);
-      VertexId *a_list = &d_column_indices[a_rowoffset];
-      VertexId *b_list = &d_column_indices[b_rowoffset];
-      int numPartitions = KernelPolicy::THREADS;
-      int numSearches = numPartitions + 1;
-      int nv = max(1, (acount + bcount + numPartitions - 1) / numPartitions);
-      // Duplicate = T, comp = mgpu::less<VertexId>, numSearches=numPartitions+1
-      int gid = threadIdx.x;
-      int diag;
-      if (gid < numSearches) {
-        diag = min(acount + bcount, gid * nv);
-        int2 bp = mgpu::BalancedPath<true, mgpu::int64>(
-            a_list, acount, b_list, bcount, diag, 4, mgpu::less<VertexId>());
-        // if (bp.y) bp.x += 1;
-        smem_storage.s_partition_idx[gid] = bp.x;
-      }
-      __syncthreads();
-      if (threadIdx.x == 0) printf("\n");
-
-      // intersect per thread
-      // for each thread, put a_list[a_rowoffset+diag] to
-      // a_list[a_rowoffset+diag+s_partition_idx[gid]] and
-      // b_list[b_rowoffset+diag] to
-      // b_list[b_rowoffset+diag+nv-s_partition_idx[gid]] together. Then do
-      // serial intersection
-      VertexId aBegin = min(acount, smem_storage.s_partition_idx[gid]);
-      VertexId bBegin = min(bcount, diag - smem_storage.s_partition_idx[gid]);
-      VertexId aEnd = smem_storage.s_partition_idx[gid + 1];
-      VertexId bEnd = bBegin + nv -
-                      (smem_storage.s_partition_idx[gid + 1] -
-                       smem_storage.s_partition_idx[gid]);
-      VertexId end = acount + bcount;
-      // if (gid*nv <= (acount+bcount)) printf("b:%d, diag:%d, divide:%d|
-      // acount:%d, bcount:%d", blockIdx.x, diag,
-      // smem_storage.s_partition_idx[gid], acount, bcount);
-      SizeT result =
-          SerialSetIntersection(a_list, b_list, aBegin, aEnd, bBegin, bEnd, nv,
-                                end, mgpu::less<VertexId>());
-
-      // Block reduce to get total result.
-      SizeT aggregate = BlockReduceT(temp_storage).Sum(result);
-
-      if (gid == 0) d_output_counts[blockIdx.x] += aggregate;
-    }
-  }
-=======
 template<
     OprtrFlag FLAG,
     typename  InKeyT,
@@ -361,7 +129,7 @@
                 VertexT dst_edge = __ldg(d_column_indices+dst_it);
                 while (src_it < src_end && dst_it < dst_end) {
                     int diff = src_edge - dst_edge;
-                    if (diff == 0) 
+                    if (diff == 0)
                     {
                         inter_op(src_edge, idx);
                     }
@@ -372,11 +140,9 @@
         }
 
     } // IntersectTwoSmallNL
->>>>>>> 07c8340d
 };
 
 /**
-<<<<<<< HEAD
  * @brief Kernel entry for Inspect function
  *
  * @tparam KernelPolicy Kernel policy type for intersection.
@@ -414,8 +180,6 @@
 }
 
 /**
-=======
->>>>>>> 07c8340d
  * @brief Kernel entry for IntersectTwoSmallNL function
  *
  * @tparam KernelPolicy Kernel policy type for intersection.
@@ -423,20 +187,10 @@
  * @tparam Functor Functor type for the specific problem type.
  *
  * @param[in] d_row_offset      Device pointer of SizeT to the row offsets queue
-<<<<<<< HEAD
- * @param[in] d_column_indices  Device pointer of VertexId to the column indices
- * queue
- * @param[in] d_src_node_ids    Device pointer of VertexId to the incoming
- * frontier queue (source node ids)
- * @param[in] d_dst_node_ids    Device pointer of VertexId to the incoming
- * frontier queue (destination node ids)
- * @param[in] d_edge_list       Device pointer of VertexId to the edge list IDs
-=======
  * @param[in] d_column_indices  Device pointer of VertexT to the column indices queue
  * @param[in] d_src_node_ids    Device pointer of VertexT to the incoming frontier queue (source node ids)
  * @param[in] d_dst_node_ids    Device pointer of VertexT to the incoming frontier queue (destination node ids)
  * @param[in] d_edge_list       Device pointer of VertexT to the edge list IDs
->>>>>>> 07c8340d
  * @param[in] d_degrees         Device pointer of SizeT to degree array
  * @param[in] problem           Device pointer to the problem object
  * @param[out] d_output_counts  Device pointer to the output counts array
@@ -448,153 +202,6 @@
  * outgoing frontier
  *
  */
-<<<<<<< HEAD
-
-template <typename KernelPolicy, typename ProblemData, typename Functor>
-__launch_bounds__(KernelPolicy::THREADS, KernelPolicy::CTA_OCCUPANCY) __global__
-    void IntersectTwoSmallNL(typename KernelPolicy::SizeT *d_row_offsets,
-                             typename KernelPolicy::VertexId *d_column_indices,
-                             typename KernelPolicy::VertexId *d_src_node_ids,
-                             typename KernelPolicy::VertexId *d_dst_node_ids,
-                             typename KernelPolicy::SizeT *d_degrees,
-                             typename ProblemData::DataSlice *problem,
-                             typename KernelPolicy::SizeT *d_output_counts,
-                             typename KernelPolicy::SizeT *d_output_total,
-                             typename KernelPolicy::SizeT input_length,
-                             typename KernelPolicy::SizeT stride,
-                             typename KernelPolicy::SizeT num_vertex,
-                             typename KernelPolicy::SizeT num_edge) {
-  Dispatch<KernelPolicy, ProblemData, Functor>::IntersectTwoSmallNL(
-      d_row_offsets, d_column_indices, d_src_node_ids, d_dst_node_ids,
-      d_degrees, problem, d_output_counts, d_output_total, input_length, stride,
-      num_vertex, num_edge);
-}
-
-/**
- * @brief Kernel entry for IntersectTwoLargeNL function
- *
- * @tparam KernelPolicy Kernel policy type for intersection.
- * @tparam ProblemData Problem data type for intersection.
- * @tparam Functor Functor type for the specific problem type.
- *
- * @param[in] d_row_offset      Device pointer of SizeT to the row offsets queue
- * @param[in] d_column_indices  Device pointer of VertexId to the column indices
- * queue
- * @param[in] d_src_node_ids    Device pointer of VertexId to the incoming
- * frontier queue (source node ids)
- * @param[in] d_dst_node_ids    Device pointer of VertexId to the incoming
- * frontier queue (destination node ids)
- * @param[in] d_src_nl_sizes    Device pointer of SizeT to the output neighbor
- * list (nl) size for src node ids
- * @param[in] d_dst_nl_sizes    Device pointer of SizeT to the output neighbor
- * list (nl) size for dst node ids
- * @param[in] problem           Device pointer to the problem object
- * @param[in] input_length      Length of the incoming frontier queues
- * (d_src_node_ids and d_dst_node_ids should have the same length)
- * @param[in] nv_per_block      Number of pairs processed per block
- * @param[in] num_vertex        Maximum number of elements we can place into the
- * incoming frontier
- * @param[in] num_edge          Maximum number of elements we can place into the
- * outgoing frontier
- *
- */
-
-template <typename KernelPolicy, typename ProblemData, typename Functor>
-__launch_bounds__(KernelPolicy::THREADS, KernelPolicy::CTA_OCCUPANCY) __global__
-    void IntersectTwoLargeNL(typename KernelPolicy::SizeT *d_row_offsets,
-                             typename KernelPolicy::VertexId *d_column_indices,
-                             typename KernelPolicy::VertexId *d_src_node_ids,
-                             typename KernelPolicy::VertexId *d_dst_node_ids,
-                             typename KernelPolicy::VertexId *d_edge_list,
-                             typename KernelPolicy::SizeT *d_degrees,
-                             typename ProblemData::DataSlice *problem,
-                             typename KernelPolicy::SizeT *d_output_counts,
-                             typename KernelPolicy::SizeT input_length,
-                             typename KernelPolicy::SizeT nv_per_block,
-                             typename KernelPolicy::SizeT num_vertex,
-                             typename KernelPolicy::SizeT num_edge) {
-  Dispatch<KernelPolicy, ProblemData, Functor>::IntersectTwoLargeNL(
-      d_row_offsets, d_column_indices, d_src_node_ids, d_dst_node_ids,
-      d_edge_list, d_degrees, problem, d_output_counts, input_length,
-      nv_per_block, num_vertex, num_edge);
-}
-
-// Kernel Entry point for performing batch intersection computation
-template <typename KernelPolicy, typename ProblemData, typename Functor>
-float LaunchKernel(
-    gunrock::app::EnactorStats<typename KernelPolicy::SizeT> &enactor_stats,
-    gunrock::app::FrontierAttribute<typename KernelPolicy::SizeT>
-        &frontier_attribute,
-    typename ProblemData::DataSlice *data_slice,
-    typename KernelPolicy::SizeT *d_row_offsets,
-    typename KernelPolicy::VertexId *d_column_indices,
-    typename KernelPolicy::VertexId *d_src_node_ids,
-    typename KernelPolicy::VertexId *d_dst_node_ids,
-    typename KernelPolicy::VertexId *d_degrees,
-    typename KernelPolicy::SizeT *d_output_counts,
-    typename KernelPolicy::SizeT *d_output_total,
-    typename KernelPolicy::SizeT input_length,
-    typename KernelPolicy::SizeT max_vertex,
-    typename KernelPolicy::SizeT max_edge,
-    util::CtaWorkProgress<typename KernelPolicy::SizeT> &work_progress,
-    CudaContext &context, cudaStream_t stream) {
-  typedef typename KernelPolicy::SizeT SizeT;
-  typedef typename KernelPolicy::VertexId VertexId;
-  typedef typename KernelPolicy::Value Value;
-
-  void *d_temp_storage = NULL;
-  size_t temp_storage_bytes = 0;
-  long long *d_total = NULL;
-  long long *d_tc_count = NULL;
-  long long total[1] = {0};
-  long long tc_count[1] = {0};
-  util::GRError(cudaMalloc((void **)&d_total, sizeof(long long)),
-                "Total count cudaMalloc failed.", __FILE__, __LINE__);
-  util::GRError(cudaMalloc((void **)&d_tc_count, sizeof(long long)),
-                "TC count cudaMalloc failed.", __FILE__, __LINE__);
-
-  size_t stride =
-      (input_length + KernelPolicy::BLOCKS * KernelPolicy::THREADS - 1) >>
-      (KernelPolicy::LOG_THREADS + KernelPolicy::LOG_BLOCKS);
-
-  IntersectTwoSmallNL<KernelPolicy, ProblemData, Functor>
-      <<<KernelPolicy::BLOCKS, KernelPolicy::THREADS>>>(
-          d_row_offsets, d_column_indices, d_src_node_ids, d_dst_node_ids,
-          d_degrees, data_slice, d_output_counts, d_output_total, input_length,
-          stride, max_vertex, max_edge);
-
-  /*util::DisplayDeviceResults(d_output_counts,10);
-  util::DisplayDeviceResults(&d_output_counts[input_length/8],10);
-  util::DisplayDeviceResults(&d_output_counts[input_length/4],10);
-  util::DisplayDeviceResults(&d_output_counts[input_length/8*3],10);*/
-
-  cub::DeviceReduce::Sum(d_temp_storage, temp_storage_bytes, d_output_counts,
-                         d_tc_count, input_length);
-  cudaMalloc(&d_temp_storage, temp_storage_bytes);
-
-  cub::DeviceReduce::Sum(d_temp_storage, temp_storage_bytes, d_output_counts,
-                         d_tc_count, input_length);
-
-  util::GRError(cudaMemcpy(tc_count, d_tc_count, sizeof(long long),
-                           cudaMemcpyDeviceToHost),
-                "TC count cudaMemcpy failed.", __FILE__, __LINE__);
-
-  cub::DeviceReduce::Sum(d_temp_storage, temp_storage_bytes, d_output_total,
-                         d_total, input_length);
-  cudaMalloc(&d_temp_storage, temp_storage_bytes);
-
-  cub::DeviceReduce::Sum(d_temp_storage, temp_storage_bytes, d_output_total,
-                         d_total, input_length);
-
-  util::GRError(
-      cudaMemcpy(total, d_total, sizeof(long long), cudaMemcpyDeviceToHost),
-      "Total count cudaMemcpy failed.", __FILE__, __LINE__);
-
-  //    long total = mgpu::Reduce(d_output_total, input_length, context);
-  //    long tc_count = mgpu::Reduce(d_output_counts, input_length, context);
-  printf("tc_total:%lld\n, tc_count:%lld\n", total[0], tc_count[0]);
-  return (float)3.0 * tc_count[0] / (float)(total[0] * 1.0);
-=======
 template <
     OprtrFlag FLAG,
     typename  InKeyT,
@@ -604,10 +211,10 @@
     typename  VertexT,
     typename  InterOpT>
   __launch_bounds__ (
-	Dispatch<FLAG, InKeyT, OutKeyT, SizeT, 
+	Dispatch<FLAG, InKeyT, OutKeyT, SizeT,
         ValueT, VertexT, InterOpT, true>
-	    ::KernelPolicyT::THREADS, 
-	Dispatch<FLAG, InKeyT, OutKeyT, SizeT, 
+	    ::KernelPolicyT::THREADS,
+	Dispatch<FLAG, InKeyT, OutKeyT, SizeT,
         ValueT, VertexT, InterOpT, true>
 	    ::KernelPolicyT::CTA_OCCUPANCY)
   __global__
@@ -660,8 +267,8 @@
     typedef typename ParametersT ::ValueT  ValueT;
     typedef typename ParametersT ::VertexT VertexT;
     typedef typename ParametersT ::LabelT LabelT;
-    typedef typename Dispatch<FLAG, InKeyT, 
-        OutKeyT, SizeT, ValueT, VertexT, InterOpT, 
+    typedef typename Dispatch<FLAG, InKeyT,
+        OutKeyT, SizeT, ValueT, VertexT, InterOpT,
 	true>::KernelPolicyT KernelPolicyT;
 
 
@@ -670,7 +277,7 @@
                         >> (KernelPolicyT::LOG_THREADS + KernelPolicyT::LOG_BLOCKS);
     SizeT num_vertex = graph.nodes;
     SizeT num_edges  = graph.edges;
-    
+
     IntersectTwoSmallNL<FLAG, InKeyT, OutKeyT, SizeT, ValueT, VertexT, InterOpT>
     <<<KernelPolicyT::BLOCKS, KernelPolicyT::THREADS, 0, parameters.stream>>>(
             graph.CsrT::row_offsets.GetPointer(util::DEVICE),
@@ -685,7 +292,6 @@
             inter_op);
 
     return cudaSuccess;//(float)tc_count / (float)total;
->>>>>>> 07c8340d
 }
 
 }  // namespace intersection
