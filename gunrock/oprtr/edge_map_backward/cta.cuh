--- conflicted
+++ resolved
@@ -147,142 +147,6 @@
     /**
      * @brief Iterate over vertex ids in tile.
      */
-<<<<<<< HEAD
-    template <int LOAD, int VEC, int dummy = 0>
-    struct Iterate {
-      /**
-       * @brief Tile data initialization
-       */
-      template <typename Tile>
-      static __device__ __forceinline__ void Init(Tile *tile) {
-        tile->row_length[LOAD][VEC] = 0;
-        tile->row_progress[LOAD][VEC] = 0;
-
-        Iterate<LOAD, VEC + 1>::Init(tile);
-      }
-
-      /**
-       * @brief Inspect the neighbor list size of each node in the frontier,
-       *        prepare for neighbor list expansion.
-       * @tparam Cta CTA tile-processing abstraction type
-       * @tparam Tile Tile structure type
-       * @param[in] cta Pointer to CTA object
-       * @param[in] tile Pointer to Tile object
-       */
-      template <typename Cta, typename Tile>
-      static __device__ __forceinline__ void Inspect(Cta *cta, Tile *tile) {
-        if (tile->vertex_id[LOAD][VEC] != -1) {
-          // Translate vertex-id into local gpu row-id (currently stride of
-          // num_gpu)
-          VertexId row_id = tile->vertex_id[LOAD][VEC];  // / cta->num_gpus;
-
-          // Load neighbor row range from d_row_offsets
-          Vec2SizeT row_range;
-          util::io::ModifiedLoad<ProblemData::COLUMN_READ_MODIFIER>::Ld(
-              row_range.x, cta->d_row_offsets + row_id);
-          util::io::ModifiedLoad<ProblemData::COLUMN_READ_MODIFIER>::Ld(
-              row_range.y, cta->d_row_offsets + row_id + 1);
-          // row_range.x = tex1Dfetch(RowOffsetTex<SizeT>::ref, row_id);
-          // row_range.y = tex1Dfetch(RowOffsetTex<SizeT>::ref, row_id + 1);
-
-          // compute row offset and length
-          tile->row_offset[LOAD][VEC] = row_range.x;
-          tile->row_length[LOAD][VEC] = row_range.y - row_range.x;
-        }
-
-        tile->fine_row_rank[LOAD][VEC] =
-            (tile->row_length[LOAD][VEC] < KernelPolicy::WARP_GATHER_THRESHOLD)
-                ? tile->row_length[LOAD][VEC]
-                : 0;
-
-        tile->coarse_row_rank[LOAD][VEC] =
-            (tile->row_length[LOAD][VEC] < KernelPolicy::WARP_GATHER_THRESHOLD)
-                ? 0
-                : tile->row_length[LOAD][VEC];
-        // tile->fine_row_rank[LOAD][VEC] = (tile->row_length[LOAD][VEC] > 0) ?
-        // tile->row_length[LOAD][VEC] : 0; tile->coarse_row_rank[LOAD][VEC] = 0;
-
-        Iterate<LOAD, VEC + 1>::Inspect(cta, tile);
-      }
-
-      /**
-       * @brief Expand the node's neighbor list using the whole CTA.
-       * @tparam Cta CTA tile-processing abstraction type
-       * @tparam Tile Tile structure type
-       * @param[in] cta Pointer to CTA object
-       * @param[in] tile Pointer to Tile object
-       */
-      template <typename Cta, typename Tile>
-      static __device__ __forceinline__ void CtaExpand(Cta *cta, Tile *tile) {
-        // CTA-based expansion/loading
-        while (true) {
-          // All threads in block vie for the control of the block
-          if (tile->row_length[LOAD][VEC] >=
-              KernelPolicy::CTA_GATHER_THRESHOLD) {
-            cta->smem_storage.state.cta_comm = threadIdx.x;
-          }
-
-          __syncthreads();
-
-          // Check
-          int owner = cta->smem_storage.state.cta_comm;
-          if (owner == KernelPolicy::THREADS) {
-            // All threads in the block has less neighbor number for CTA Expand
-            break;
-          }
-
-          if (owner == threadIdx.x) {
-            // Got control of the CTA: command it
-            cta->smem_storage.state.warp_comm[0][0] =
-                tile->row_offset[LOAD][VEC];  // start
-            cta->smem_storage.state.warp_comm[0][1] =
-                tile->vertex_idx[LOAD][VEC];  // queue rank
-            cta->smem_storage.state.warp_comm[0][2] =
-                tile->row_offset[LOAD][VEC] +
-                tile->row_length[LOAD][VEC];  // oob
-            cta->smem_storage.state.warp_comm[0][3] =
-                tile->vertex_id[LOAD][VEC];  // predecessor
-
-            // Unset row length
-            tile->row_length[LOAD][VEC] = 0;
-
-            // Unset my command
-            cta->smem_storage.state.cta_comm =
-                KernelPolicy::THREADS;  // So that we won't repeatedly expand
-                                        // this node
-          }
-          __syncthreads();
-
-          // Read commands
-          SizeT coop_offset = cta->smem_storage.state.warp_comm[0][0];
-          SizeT coop_oob = cta->smem_storage.state.warp_comm[0][2];
-
-          VertexId child_id;
-          child_id = cta->smem_storage.state.warp_comm[0][3];
-
-          VertexId parent_id;
-
-          while ((coop_offset + KernelPolicy::THREADS < coop_oob) &&
-                 (child_id >= 0)) {
-            // Gather
-            // parent_id = tex1Dfetch(ColumnIndicesTex<VertexId>::ref,
-            // coop_offset+threadIdx.x);
-            util::io::ModifiedLoad<ProblemData::COLUMN_READ_MODIFIER>::Ld(
-                parent_id, cta->d_column_indices + coop_offset + threadIdx.x);
-
-            // TODO:Users can insert a functor call here
-            // ProblemData::Apply(pred_id, neighbor_id) (done)
-
-            bool bitmap_in;
-            util::io::ModifiedLoad<ProblemData::COLUMN_READ_MODIFIER>::Ld(
-                bitmap_in, cta->d_bitmap_in + parent_id);
-            if (bitmap_in) {
-              if (Functor::CondEdge(parent_id, child_id, cta->problem,
-                                    coop_offset + threadIdx.x))
-                Functor::ApplyEdge(parent_id, child_id, cta->problem,
-                                   coop_offset + threadIdx.x);
-              child_id = -1;
-=======
     template <typename KernelPolicy, typename ProblemData, typename Functor>
         struct Cta
         {
@@ -866,7 +730,6 @@
                     smem_storage.state.cta_comm = KernelPolicy::THREADS;
                     smem_storage.state.overflowed = false;
                 }
->>>>>>> 07c8340d
             }
 
             if (child_id == -1) {
