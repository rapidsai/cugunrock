// ----------------------------------------------------------------
// Gunrock -- Fast and Efficient GPU Graph Library
// ----------------------------------------------------------------
// This source code is distributed under the terms of LICENSE.TXT
// in the root directory of this source distribution.
// ----------------------------------------------------------------


/**
 * @file
 * cta.cuh
 *
 * @brief CTA tile-processing abstraction for Forward Edge Map
 */

#pragma once
#include <gunrock/util/device_intrinsics.cuh>
#include <gunrock/util/cta_work_progress.cuh>
#include <gunrock/util/io/modified_load.cuh>
#include <gunrock/util/io/modified_store.cuh>
#include <gunrock/util/io/load_tile.cuh>
#include <gunrock/util/operators.cuh>
#include <gunrock/util/soa_tuple.cuh>

#include <gunrock/util/scan/soa/cooperative_soa_scan.cuh>

#include <gunrock/oprtr/advance/kernel_policy.cuh>


//TODO: use CUB for SOA scan

namespace gunrock {
namespace oprtr {
namespace edge_map_forward {


    /**
     * 1D texture setting for efficiently fetch data from graph_row_offsets and graph_column_indices
     */
/*    template <typename SizeT>
        struct RowOffsetTex
        {
            static texture<SizeT, cudaTextureType1D, cudaReadModeElementType> ref;
        };
    template <typename SizeT>
        texture<SizeT, cudaTextureType1D, cudaReadModeElementType> RowOffsetTex<SizeT>::ref;
*/
    /*template <typename VertexId>
      struct ColumnIndicesTex
      {
      static texture<VertexId, cudaTextureType1D, cudaReadModeElementType> ref;
      };
      template <typename VertexId>
      texture<VertexId, cudaTextureType1D, cudaReadModeElementType> ColumnIndicesTex<VertexId>::ref;*/


    /**
     * @brief CTA tile-processing abstraction for the vertex mapping operator.
     *
     * @tparam KernelPolicy Kernel policy type for the vertex mapping.
     * @tparam ProblemData Problem data type for the vertex mapping.
     * @tparam Functor Functor type for the specific problem type.
     *
     */
    template <typename KernelPolicy, typename ProblemData, typename Functor>
        struct Cta
        {

            /**
             * Typedefs
             */

            typedef typename KernelPolicy::VertexId         VertexId;
            typedef typename KernelPolicy::SizeT            SizeT;
            typedef typename KernelPolicy::Value            Value;

            typedef typename KernelPolicy::SmemStorage      SmemStorage;
            typedef typename KernelPolicy::SoaScanOp        SoaScanOp;
            typedef typename KernelPolicy::RakingSoaDetails RakingSoaDetails;
            typedef typename KernelPolicy::TileTuple        TileTuple;

            typedef typename ProblemData::DataSlice         DataSlice;

            typedef util::Tuple<
                SizeT (*)[KernelPolicy::LOAD_VEC_SIZE],
                      SizeT (*)[KernelPolicy::LOAD_VEC_SIZE]> RankSoa;

            /**
             * Members
             */

            // Input and output device pointers
            VertexId                *d_in;                      // Incoming frontier
            VertexId                *d_pred_out;                 // Incoming predecessor frontier
            VertexId                *d_out;                     // Outgoing frontier
            SizeT                   *d_row_offsets;
            VertexId                *d_column_indices;
            VertexId                *d_inverse_column_indices;
            DataSlice               *problem;                   // Problem Data

            // Work progress
            VertexId                queue_index;                // Current frontier queue counter index
            util::CtaWorkProgress   &work_progress;             // Atomic queueing counters
            SizeT                   max_out_frontier;           // Maximum size (in elements) of outgoing frontier
            //int                     num_gpus;                   // Number of GPUs
            int                     label;                      // Current label of the frontier
            gunrock::oprtr::advance::TYPE           advance_type;
            bool                    inverse_graph;
            gunrock::oprtr::advance::REDUCE_TYPE    r_type;     
            gunrock::oprtr::advance::REDUCE_OP      r_op;
            Value                                   *d_value_to_reduce;
            Value                                   *d_reduce_frontier;

            // Operational details for raking grid
            RakingSoaDetails        raking_soa_details;

            // Shared memory for the CTA
            SmemStorage             &smem_storage;
            
            //texture<SizeT, cudaTextureType1D, cudaReadModeElementType> *ts_rowoffset;
            //texture<VertexId, cudaTextureType1D, cudaReadModeElementType> *ts_columnindices; 
 

            /**
             * @brief Tile of incoming frontier to process
             *
             * @tparam LOG_LOADS_PER_TILE   Size of the loads per tile.
             * @tparam LOG_LOAD_VEC_SIZE    Size of the vector size per load.
             */
            template<int LOG_LOADS_PER_TILE, int LOG_LOAD_VEC_SIZE>
                struct Tile
                {
                    /**
                     * Typedefs and Constants
                     */

                    enum {
                        LOADS_PER_TILE      = 1 << LOG_LOADS_PER_TILE,
                        LOAD_VEC_SIZE       = 1 << LOG_LOAD_VEC_SIZE
                    };

                    typedef typename util::VecType<SizeT, 2>::Type Vec2SizeT;

                    /**
                     * Members
                     */

                    // Dequeued vertex ids
                    VertexId                vertex_id[LOADS_PER_TILE][LOAD_VEC_SIZE];

                    SizeT                   row_offset[LOADS_PER_TILE][LOAD_VEC_SIZE];
                    SizeT                   row_length[LOADS_PER_TILE][LOAD_VEC_SIZE];

                    // Global scatter offsets. Coarse for CTA/warp-based scatters, fine for scan-based scatters
                    SizeT                   fine_count;
                    SizeT                   coarse_row_rank[LOADS_PER_TILE][LOAD_VEC_SIZE];
                    SizeT                   fine_row_rank[LOADS_PER_TILE][LOAD_VEC_SIZE];

                    // Progress for scan-based forward edge map gather offsets
                    SizeT                   row_progress[LOADS_PER_TILE][LOAD_VEC_SIZE];
                    SizeT                   progress;

                    /**
                     * @brief Iterate over vertex ids in tile.
                     */
                    template <int LOAD, int VEC, int dummy = 0>
                        struct Iterate
                        {
                            /**
                             * @brief Tile data initialization
                             */
                            template <typename Tile>
                                static __device__ __forceinline__ void Init(Tile *tile)
                                {
                                    tile->row_length[LOAD][VEC] = 0;
                                    tile->row_progress[LOAD][VEC] = 0;

                                    Iterate<LOAD, VEC + 1>::Init(tile);
                                }

                            /**
                             * @brief Inspect the neighbor list size of each node in the frontier,
                             *        prepare for neighbor list expansion.
                             * @tparam Cta CTA tile-processing abstraction type
                             * @tparam Tile Tile structure type
                             * @param[in] cta Pointer to CTA object
                             * @param[in] tile Pointer to Tile object
                             */
                            template <typename Cta, typename Tile>
                                static __device__ __forceinline__ void Inspect(Cta *cta, Tile *tile)
                                {
                                    if (tile->vertex_id[LOAD][VEC] != -1) {

                                        // Translate vertex-id into local gpu row-id (currently stride of num_gpu)
                                        VertexId row_id = tile->vertex_id[LOAD][VEC]; // / cta->num_gpus;
                                        // Load neighbor row range from d_row_offsets
                                        Vec2SizeT   row_range;
                                        SizeT       row_id1;
                                        if (cta->advance_type == gunrock::oprtr::advance::V2V || cta->advance_type == gunrock::oprtr::advance::V2E) {
                                            //row_range.x = tex1Dfetch(cta->ts_rowoffset[0], row_id);
                                            util::io::ModifiedLoad<ProblemData::COLUMN_READ_MODIFIER>::Ld(
                                                row_range.x,
                                                cta->d_row_offsets + row_id);
                                            //row_range.y = tex1Dfetch(cta->ts_rowoffset[0], row_id + 1);
                                            util::io::ModifiedLoad<ProblemData::COLUMN_READ_MODIFIER>::Ld(
                                                row_range.y,
                                                cta->d_row_offsets + row_id+1);
                                        }

                                        if (cta->advance_type == gunrock::oprtr::advance::E2V || cta->advance_type == gunrock::oprtr::advance::E2E) {
                                            row_id1 = (cta->inverse_graph) ? cta->d_inverse_column_indices[row_id] : cta->d_column_indices[row_id];
                                            //row_range.x = tex1Dfetch(cta->ts_rowoffset[0], row_id1);
                                            util::io::ModifiedLoad<ProblemData::COLUMN_READ_MODIFIER>::Ld(
                                                row_range.x,
                                                cta->d_row_offsets + row_id1);
                                            //row_range.y = tex1Dfetch(cta->ts_rowoffset[0], row_id1+1);
                                            util::io::ModifiedLoad<ProblemData::COLUMN_READ_MODIFIER>::Ld(
                                                row_range.y,
                                                cta->d_row_offsets + row_id1+1);
                                        }

                                        // compute row offset and length
                                        tile->row_offset[LOAD][VEC] = row_range.x;
                                        tile->row_length[LOAD][VEC] = row_range.y - row_range.x;

                                    }

                                    tile->fine_row_rank[LOAD][VEC] = (tile->row_length[LOAD][VEC] < KernelPolicy::WARP_GATHER_THRESHOLD) ?
                                        tile->row_length[LOAD][VEC] : 0;

                                    tile->coarse_row_rank[LOAD][VEC] = (tile->row_length[LOAD][VEC] < KernelPolicy::WARP_GATHER_THRESHOLD) ?
                                        0 : tile->row_length[LOAD][VEC];

                                    Iterate<LOAD, VEC + 1>::Inspect(cta, tile);

                                }

                            /**
                             * @brief Expand the node's neighbor list using the whole CTA.
                             * @tparam Cta CTA tile-processing abstraction type
                             * @tparam Tile Tile structure type
                             * @param[in] cta Pointer to CTA object
                             * @param[in] tile Pointer to Tile object
                             */
                            template <typename Cta, typename Tile>
                                static __device__ __forceinline__ void CtaExpand(Cta *cta, Tile *tile)
                                {
                                    // CTA-based expansion/loading
                                    while(true) {

                                        //All threads in block vie for the control of the block
                                        if (tile->row_length[LOAD][VEC] >= KernelPolicy::CTA_GATHER_THRESHOLD) {
                                            cta->smem_storage.state.cta_comm = threadIdx.x;
                                        }

                                        __syncthreads();

                                        // Check
                                        int owner = cta->smem_storage.state.cta_comm;
                                        if (owner == KernelPolicy::THREADS) {
                                            // All threads in the block has less neighbor number for CTA Expand
                                            break;
                                        }

                                        __syncthreads();

                                        if (owner == threadIdx.x) {
                                            // Got control of the CTA: command it
                                            cta->smem_storage.state.warp_comm[0][0] = tile->row_offset[LOAD][VEC];                                  // start
                                            cta->smem_storage.state.warp_comm[0][1] = tile->coarse_row_rank[LOAD][VEC];                             // queue rank
                                            cta->smem_storage.state.warp_comm[0][2] = tile->row_offset[LOAD][VEC] + tile->row_length[LOAD][VEC];    // oob
                                            if (cta->advance_type == gunrock::oprtr::advance::V2V || cta->advance_type == gunrock::oprtr::advance::V2E) {
                                                cta->smem_storage.state.warp_comm[0][3] = tile->vertex_id[LOAD][VEC];
                                                cta->smem_storage.state.warp_comm[0][4] = 0;
                                            }
                                            if (cta->advance_type == gunrock::oprtr::advance::E2V || cta->advance_type == gunrock::oprtr::advance::E2E) {
                                                cta->smem_storage.state.warp_comm[0][3] = cta->inverse_graph ? cta->d_inverse_column_indices[tile->vertex_id[LOAD][VEC]]
                                                                                                        : cta->d_column_indices[tile->vertex_id[LOAD][VEC]];
                                                cta->smem_storage.state.warp_comm[0][4] = tile->vertex_id[LOAD][VEC];
                                            }

                                            // Unset row length
                                            tile->row_length[LOAD][VEC] = 0;

                                            // Unset my command
                                            cta->smem_storage.state.cta_comm = KernelPolicy::THREADS;   // So that we won't repeatedly expand this node
                                        }
                                        __syncthreads();

                                        // Read commands
                                        SizeT   coop_offset     = cta->smem_storage.state.warp_comm[0][0];
                                        SizeT   coop_rank       = cta->smem_storage.state.warp_comm[0][1] + threadIdx.x;
                                        SizeT   coop_oob        = cta->smem_storage.state.warp_comm[0][2];

                                        VertexId pred_id;
                                        VertexId edge_id = cta->smem_storage.state.warp_comm[0][4];
                                        if (ProblemData::MARK_PREDECESSORS)
                                            pred_id = cta->smem_storage.state.warp_comm[0][3];
                                        else
                                            pred_id = cta->label;

                                        VertexId neighbor_id;

                                        while (coop_offset + KernelPolicy::THREADS < coop_oob) {

                                            // Gather
                                            //neighbor_id = tex1Dfetch(ts_columnindices[0], coop_offset+threadIdx.x);
                                            util::io::ModifiedLoad<ProblemData::COLUMN_READ_MODIFIER>::Ld(
                                                    neighbor_id,
                                                    cta->d_column_indices + coop_offset+threadIdx.x);

                                            // Users can insert a functor call here ProblemData::Apply(pred_id, neighbor_id) (done)
                                            // if Cond(neighbor_id) returns true
                                            // if Cond(neighbor_id) returns false or Apply returns false
                                            // set neighbor_id to -1 for invalid
                                            if (Functor::CondEdge(pred_id, neighbor_id, cta->problem, coop_offset+threadIdx.x, edge_id)) {
                                                Functor::ApplyEdge(pred_id, neighbor_id, cta->problem, coop_offset+threadIdx.x, edge_id);
                                                if (cta->d_out != NULL) {
                                                    if (cta->advance_type == gunrock::oprtr::advance::V2V) {
                                                        util::io::ModifiedStore<ProblemData::QUEUE_WRITE_MODIFIER>::St(
<<<<<<< HEAD
                                                            neighbor_id,
                                                            cta->d_out + cta->smem_storage.state.coarse_enqueue_offset + coop_rank); 
                                                    } else if (cta->advance_type == gunrock::oprtr::advance::V2E
                                                            ||cta->advance_type == gunrock::oprtr::advance::E2E) {
                                                        util::io::ModifiedStore<ProblemData::QUEUE_WRITE_MODIFIER>::St(
                                                            (VertexId)(coop_offset+threadIdx.x),
                                                            cta->d_out + cta->smem_storage.state.coarse_enqueue_offset + coop_rank);
=======
                                                                neighbor_id,
                                                                cta->d_out + cta->smem_storage.state.coarse_enqueue_offset + coop_rank);
                                                    } else if (cta->advance_type == gunrock::oprtr::advance::V2E
                                                            ||cta->advance_type == gunrock::oprtr::advance::E2E) {
                                                        util::io::ModifiedStore<ProblemData::QUEUE_WRITE_MODIFIER>::St(
                                                                (VertexId)(coop_offset+threadIdx.x),
                                                                cta->d_out + cta->smem_storage.state.coarse_enqueue_offset + coop_rank);
>>>>>>> dc7a660e
                                                    }
                                                }
                                                if (ProblemData::ENABLE_IDEMPOTENCE && ProblemData::MARK_PREDECESSORS && cta->d_pred_out != NULL) {
                                                        util::io::ModifiedStore<ProblemData::QUEUE_WRITE_MODIFIER>::St(
                                                                pred_id,
                                                                cta->d_pred_out + cta->smem_storage.state.coarse_enqueue_offset + coop_rank);
                                                    }
                                                if (cta->d_value_to_reduce != NULL) {
                                                    if (cta->r_type == gunrock::oprtr::advance::VERTEX) {
                                                        util::io::ModifiedStore<ProblemData::QUEUE_WRITE_MODIFIER>::St(
                                                                cta->d_value_to_reduce[neighbor_id],
                                                                cta->d_reduce_frontier + cta->smem_storage.state.coarse_enqueue_offset + coop_rank);
                                                    } else if (cta->r_type == gunrock::oprtr::advance::EDGE) {
                                                        util::io::ModifiedStore<ProblemData::QUEUE_WRITE_MODIFIER>::St(
                                                                cta->d_value_to_reduce[coop_offset+threadIdx.x],
                                                                cta->d_reduce_frontier + cta->smem_storage.state.coarse_enqueue_offset + coop_rank);
                                                    }
                                                } else if (cta->r_type != gunrock::oprtr::advance::EMPTY) { 
                                                    // use user-specified function to generate value to reduce
                                                }
                                            }
                                            else {
                                                if (cta->d_out != NULL) {
                                                    util::io::ModifiedStore<ProblemData::QUEUE_WRITE_MODIFIER>::St(
<<<<<<< HEAD
                                                        -1,
                                                        cta->d_out + cta->smem_storage.state.coarse_enqueue_offset + coop_rank);
                                                }
=======
                                                            -1,
                                                            cta->d_out + cta->smem_storage.state.coarse_enqueue_offset + coop_rank);
                                                }
                                                    if (cta->d_value_to_reduce != NULL) {
                                                            switch (cta->r_op) {
                                                                case gunrock::oprtr::advance::PLUS :
                                                                    util::io::ModifiedStore<ProblemData::QUEUE_WRITE_MODIFIER>::St(
                                                                            (Value)0,
                                                                            cta->d_reduce_frontier + cta->smem_storage.state.coarse_enqueue_offset + coop_rank);
                                                                    break;
                                                                case gunrock::oprtr::advance::MULTIPLIES :
                                                                    util::io::ModifiedStore<ProblemData::QUEUE_WRITE_MODIFIER>::St(
                                                                            (Value)1, 
                                                                            cta->d_reduce_frontier + cta->smem_storage.state.coarse_enqueue_offset + coop_rank);
                                                                    break;
                                                                case gunrock::oprtr::advance::MAXIMUM :
                                                                    util::io::ModifiedStore<ProblemData::QUEUE_WRITE_MODIFIER>::St(
                                                                            (Value)INT_MIN,
                                                                            cta->d_reduce_frontier + cta->smem_storage.state.coarse_enqueue_offset + coop_rank);
                                                                    break;
                                                                case gunrock::oprtr::advance::MINIMUM :
                                                                    util::io::ModifiedStore<ProblemData::QUEUE_WRITE_MODIFIER>::St(
                                                                            (Value)INT_MAX,
                                                                            cta->d_reduce_frontier + cta->smem_storage.state.coarse_enqueue_offset + coop_rank);
                                                                    break;
                                                                case gunrock::oprtr::advance::BIT_OR :
                                                                    util::io::ModifiedStore<ProblemData::QUEUE_WRITE_MODIFIER>::St(
                                                                            (Value)0,
                                                                            cta->d_reduce_frontier + cta->smem_storage.state.coarse_enqueue_offset + coop_rank);
                                                                    break;
                                                                case gunrock::oprtr::advance::BIT_AND :
                                                                    util::io::ModifiedStore<ProblemData::QUEUE_WRITE_MODIFIER>::St(
                                                                            (Value)0xffffffff,
                                                                            cta->d_reduce_frontier + cta->smem_storage.state.coarse_enqueue_offset + coop_rank);
                                                                    break;
                                                                case gunrock::oprtr::advance::BIT_XOR :
                                                                    util::io::ModifiedStore<ProblemData::QUEUE_WRITE_MODIFIER>::St(
                                                                            (Value)0,
                                                                            cta->d_reduce_frontier + cta->smem_storage.state.coarse_enqueue_offset + coop_rank);
                                                                    break;
                                                                default:
                                                                    util::io::ModifiedStore<ProblemData::QUEUE_WRITE_MODIFIER>::St(
                                                                            (Value)0,
                                                                            cta->d_reduce_frontier + cta->smem_storage.state.coarse_enqueue_offset + coop_rank);
                                                                    break;
                                                            }
                                                        }
>>>>>>> dc7a660e
                                            }

                                            coop_offset += KernelPolicy::THREADS;
                                            coop_rank += KernelPolicy::THREADS;
                                        }

                                        if (coop_offset + threadIdx.x < coop_oob) {

                                            // Gather
                                            //neighbor_id = tex1Dfetch(ts_columnindices[0], coop_offset+threadIdx.x);
                                            util::io::ModifiedLoad<ProblemData::COLUMN_READ_MODIFIER>::Ld(
                                                    neighbor_id,
                                                    cta->d_column_indices + coop_offset+threadIdx.x);

                                            // Users can insert a functor call here ProblemData::Apply(pred_id, neighbor_id)
                                            // if Cond(neighbor_id) returns true
                                            // if Cond(neighbor_id) returns false or Apply returns false
                                            // set neighbor_id to -1 for invalid
                                            if (Functor::CondEdge(pred_id, neighbor_id, cta->problem, coop_offset+threadIdx.x, edge_id)) {
                                                Functor::ApplyEdge(pred_id, neighbor_id, cta->problem, coop_offset+threadIdx.x, edge_id);
                                                if (cta->d_out != NULL) {
                                                    if (cta->advance_type == gunrock::oprtr::advance::V2V) {
                                                        util::io::ModifiedStore<ProblemData::QUEUE_WRITE_MODIFIER>::St(
                                                                neighbor_id,
<<<<<<< HEAD
                                                                cta->d_out + cta->smem_storage.state.coarse_enqueue_offset + coop_rank); 
                                                    } else if (cta->advance_type == gunrock::oprtr::advance::V2E
                                                             ||cta->advance_type == gunrock::oprtr::advance::E2E) {
=======
                                                                cta->d_out + cta->smem_storage.state.coarse_enqueue_offset + coop_rank);
                                                    } else if (cta->advance_type == gunrock::oprtr::advance::V2E
                                                            ||cta->advance_type == gunrock::oprtr::advance::E2E) {
>>>>>>> dc7a660e
                                                        util::io::ModifiedStore<ProblemData::QUEUE_WRITE_MODIFIER>::St(
                                                                (VertexId)(coop_offset+threadIdx.x),
                                                                cta->d_out + cta->smem_storage.state.coarse_enqueue_offset + coop_rank);
                                                    }
                                                }
                                                if (ProblemData::ENABLE_IDEMPOTENCE && ProblemData::MARK_PREDECESSORS && cta->d_pred_out != NULL) {
                                                    util::io::ModifiedStore<ProblemData::QUEUE_WRITE_MODIFIER>::St(
                                                            pred_id,
                                                            cta->d_pred_out + cta->smem_storage.state.coarse_enqueue_offset + coop_rank);
                                                }
                                                if (cta->d_value_to_reduce != NULL) {
                                                    if (cta->r_type == gunrock::oprtr::advance::VERTEX) {
                                                        util::io::ModifiedStore<ProblemData::QUEUE_WRITE_MODIFIER>::St(
                                                                cta->d_value_to_reduce[neighbor_id],
                                                                cta->d_reduce_frontier + cta->smem_storage.state.coarse_enqueue_offset + coop_rank);
                                                    } else if (cta->r_type == gunrock::oprtr::advance::EDGE) {
                                                        util::io::ModifiedStore<ProblemData::QUEUE_WRITE_MODIFIER>::St(
                                                                cta->d_value_to_reduce[coop_offset+threadIdx.x],
                                                                cta->d_reduce_frontier + cta->smem_storage.state.coarse_enqueue_offset + coop_rank);
                                                    }
                                                } else if (cta->r_type != gunrock::oprtr::advance::EMPTY) { 
                                                    // use user-specified function to generate value to reduce
                                                }
                                            }
                                            else {
                                                if (cta->d_out != NULL) {
                                                    util::io::ModifiedStore<ProblemData::QUEUE_WRITE_MODIFIER>::St(
<<<<<<< HEAD
                                                        -1,
                                                        cta->d_out + cta->smem_storage.state.coarse_enqueue_offset + coop_rank);
                                                }
=======
                                                            -1,
                                                            cta->d_out + cta->smem_storage.state.coarse_enqueue_offset + coop_rank);
                                                }
                                                    if (cta->d_value_to_reduce != NULL) {
                                                            switch (cta->r_op) {
                                                                case gunrock::oprtr::advance::PLUS :
                                                                    util::io::ModifiedStore<ProblemData::QUEUE_WRITE_MODIFIER>::St(
                                                                            (Value)0,
                                                                            cta->d_reduce_frontier + cta->smem_storage.state.coarse_enqueue_offset + coop_rank);
                                                                    break;
                                                                case gunrock::oprtr::advance::MULTIPLIES :
                                                                    util::io::ModifiedStore<ProblemData::QUEUE_WRITE_MODIFIER>::St(
                                                                            (Value)1, 
                                                                            cta->d_reduce_frontier + cta->smem_storage.state.coarse_enqueue_offset + coop_rank);
                                                                    break;
                                                                case gunrock::oprtr::advance::MAXIMUM :
                                                                    util::io::ModifiedStore<ProblemData::QUEUE_WRITE_MODIFIER>::St(
                                                                            (Value)INT_MIN,
                                                                            cta->d_reduce_frontier + cta->smem_storage.state.coarse_enqueue_offset + coop_rank);
                                                                    break;
                                                                case gunrock::oprtr::advance::MINIMUM :
                                                                    util::io::ModifiedStore<ProblemData::QUEUE_WRITE_MODIFIER>::St(
                                                                            (Value)INT_MAX,
                                                                            cta->d_reduce_frontier + cta->smem_storage.state.coarse_enqueue_offset + coop_rank);
                                                                    break;
                                                                case gunrock::oprtr::advance::BIT_OR :
                                                                    util::io::ModifiedStore<ProblemData::QUEUE_WRITE_MODIFIER>::St(
                                                                            (Value)0,
                                                                            cta->d_reduce_frontier + cta->smem_storage.state.coarse_enqueue_offset + coop_rank);
                                                                    break;
                                                                case gunrock::oprtr::advance::BIT_AND :
                                                                    util::io::ModifiedStore<ProblemData::QUEUE_WRITE_MODIFIER>::St(
                                                                            (Value)0xffffffff,
                                                                            cta->d_reduce_frontier + cta->smem_storage.state.coarse_enqueue_offset + coop_rank);
                                                                    break;
                                                                case gunrock::oprtr::advance::BIT_XOR :
                                                                    util::io::ModifiedStore<ProblemData::QUEUE_WRITE_MODIFIER>::St(
                                                                            (Value)0,
                                                                            cta->d_reduce_frontier + cta->smem_storage.state.coarse_enqueue_offset + coop_rank);
                                                                    break;
                                                                default:
                                                                    util::io::ModifiedStore<ProblemData::QUEUE_WRITE_MODIFIER>::St(
                                                                            (Value)0,
                                                                            cta->d_reduce_frontier + cta->smem_storage.state.coarse_enqueue_offset + coop_rank);
                                                                    break;
                                                            }
                                                        }
>>>>>>> dc7a660e
                                            }

                                        }
                                    }

                                    // Next vector element
                                    Iterate<LOAD, VEC + 1>::CtaExpand(cta, tile);
                                }

                            /**
                             * @brief Expand the node's neighbor list using a warp. (Currently disabled in the enactor)
                             * @tparam Cta CTA tile-processing abstraction type
                             * @tparam Tile Tile structure type
                             * @param[in] cta Pointer to CTA object
                             * @param[in] tile Pointer to Tile object
                             */
                            template<typename Cta, typename Tile>
                                static __device__ __forceinline__ void WarpExpand(Cta *cta, Tile *tile)
                                {
                                    if (KernelPolicy::WARP_GATHER_THRESHOLD < KernelPolicy::CTA_GATHER_THRESHOLD) {
                                        // Warp-based expansion/loading
                                        int warp_id = threadIdx.x >> GR_LOG_WARP_THREADS(KernelPolicy::CUDA_ARCH);
                                        int lane_id = util::LaneId();

                                        while (::__any(tile->row_length[LOAD][VEC] >= KernelPolicy::WARP_GATHER_THRESHOLD)) {
                                            if (tile->row_length[LOAD][VEC] >= KernelPolicy::WARP_GATHER_THRESHOLD) {
                                                // All threads inside one warp vie for control of the warp
                                                cta->smem_storage.state.warp_comm[warp_id][0] = lane_id;
                                            }

                                            if (lane_id == cta->smem_storage.state.warp_comm[warp_id][0]) {
                                                // Got control of the warp
                                                cta->smem_storage.state.warp_comm[warp_id][0] = tile->row_offset[LOAD][VEC];                                    // start
                                                cta->smem_storage.state.warp_comm[warp_id][1] = tile->coarse_row_rank[LOAD][VEC];                               // queue rank
                                                cta->smem_storage.state.warp_comm[warp_id][2] = tile->row_offset[LOAD][VEC] + tile->row_length[LOAD][VEC];      // oob
                                            if (cta->advance_type == gunrock::oprtr::advance::V2V || cta->advance_type == gunrock::oprtr::advance::V2E) {
                                                cta->smem_storage.state.warp_comm[warp_id][3] = tile->vertex_id[LOAD][VEC];
                                                cta->smem_storage.state.warp_comm[warp_id][4] = 0;
                                            }
                                            if (cta->advance_type == gunrock::oprtr::advance::E2V || cta->advance_type == gunrock::oprtr::advance::E2E) {
                                                cta->smem_storage.state.warp_comm[warp_id][3] = cta->inverse_graph ? cta->d_inverse_column_indices[tile->vertex_id[LOAD][VEC]]:
                                                cta->d_column_indices[tile->vertex_id[LOAD][VEC]];

                                                cta->smem_storage.state.warp_comm[warp_id][4] = tile->vertex_id[LOAD][VEC];
                                            }
                                                // Unset row length
                                                tile->row_length[LOAD][VEC] = 0; // So that we won't repeatedly expand this node

                                            }


                                            SizeT coop_offset   = cta->smem_storage.state.warp_comm[warp_id][0];
                                            SizeT coop_rank     = cta->smem_storage.state.warp_comm[warp_id][1] + lane_id;
                                            SizeT coop_oob      = cta->smem_storage.state.warp_comm[warp_id][2];

                                            VertexId pred_id;
                                            VertexId edge_id = cta->smem_storage.state.warp_comm[warp_id][4];
                                            if (ProblemData::MARK_PREDECESSORS)
                                                pred_id = cta->smem_storage.state.warp_comm[warp_id][3];
                                            else
                                                pred_id = cta->label;

                                            VertexId neighbor_id;
                                            while (coop_offset + GR_WARP_THREADS(KernelPolicy::CUDA_ARCH) < coop_oob) {

                                                // Gather
                                                //neighbor_id = tex1Dfetch(ts_columnindices[0], coop_offset+lane_id);
                                                util::io::ModifiedLoad<ProblemData::COLUMN_READ_MODIFIER>::Ld(
                                                        neighbor_id,
                                                        cta->d_column_indices + coop_offset+lane_id);

                                                // Users can insert a functor call here ProblemData::Apply(pred_id, neighbor_id)
                                                // if Cond(neighbor_id) returns true
                                                // if Cond(neighbor_id) returns false or Apply returns false
                                                // set neighbor_id to -1 for invalid
                                                if (Functor::CondEdge(pred_id, neighbor_id, cta->problem, coop_offset+lane_id, edge_id)) {
                                                    Functor::ApplyEdge(pred_id, neighbor_id, cta->problem, coop_offset+lane_id, edge_id);
                                                    if (cta->advance_type == gunrock::oprtr::advance::V2E
                                                            ||cta->advance_type == gunrock::oprtr::advance::E2E) {
                                                        neighbor_id = coop_offset+lane_id;
                                                    }
                                                    if (cta->d_value_to_reduce != NULL) {
                                                        if (cta->r_type == gunrock::oprtr::advance::VERTEX) {
                                                            util::io::ModifiedStore<ProblemData::QUEUE_WRITE_MODIFIER>::St(
                                                                    cta->d_value_to_reduce[neighbor_id],
                                                                    cta->d_reduce_frontier + cta->smem_storage.state.coarse_enqueue_offset + coop_rank);
                                                        } else if (cta->r_type == gunrock::oprtr::advance::EDGE) {
                                                            util::io::ModifiedStore<ProblemData::QUEUE_WRITE_MODIFIER>::St(
                                                                    cta->d_value_to_reduce[coop_offset+lane_id],
                                                                    cta->d_reduce_frontier + cta->smem_storage.state.coarse_enqueue_offset + coop_rank);
                                                        }
                                                    } else if (cta->r_type != gunrock::oprtr::advance::EMPTY) { 
                                                        // use user-specified function to generate value to reduce
                                                    }
                                                }
                                                else {
                                                    neighbor_id = -1;
                                                    if (cta->d_value_to_reduce != NULL) {
                                                        switch (cta->r_op) {
                                                            case gunrock::oprtr::advance::PLUS :
                                                                util::io::ModifiedStore<ProblemData::QUEUE_WRITE_MODIFIER>::St(
                                                                        (Value)0,
                                                                        cta->d_reduce_frontier + cta->smem_storage.state.coarse_enqueue_offset + coop_rank);
                                                                break;
                                                            case gunrock::oprtr::advance::MULTIPLIES :
                                                                util::io::ModifiedStore<ProblemData::QUEUE_WRITE_MODIFIER>::St(
                                                                        (Value)1, 
                                                                        cta->d_reduce_frontier + cta->smem_storage.state.coarse_enqueue_offset + coop_rank);
                                                                break;
                                                            case gunrock::oprtr::advance::MAXIMUM :
                                                                util::io::ModifiedStore<ProblemData::QUEUE_WRITE_MODIFIER>::St(
                                                                        (Value)INT_MIN,
                                                                        cta->d_reduce_frontier + cta->smem_storage.state.coarse_enqueue_offset + coop_rank);
                                                                break;
                                                            case gunrock::oprtr::advance::MINIMUM :
                                                                util::io::ModifiedStore<ProblemData::QUEUE_WRITE_MODIFIER>::St(
                                                                        (Value)INT_MAX,
                                                                        cta->d_reduce_frontier + cta->smem_storage.state.coarse_enqueue_offset + coop_rank);
                                                                break;
                                                            case gunrock::oprtr::advance::BIT_OR :
                                                                util::io::ModifiedStore<ProblemData::QUEUE_WRITE_MODIFIER>::St(
                                                                        (Value)0,
                                                                        cta->d_reduce_frontier + cta->smem_storage.state.coarse_enqueue_offset + coop_rank);
                                                                break;
                                                            case gunrock::oprtr::advance::BIT_AND :
                                                                util::io::ModifiedStore<ProblemData::QUEUE_WRITE_MODIFIER>::St(
                                                                        (Value)0xffffffff,
                                                                        cta->d_reduce_frontier + cta->smem_storage.state.coarse_enqueue_offset + coop_rank);
                                                                break;
                                                            case gunrock::oprtr::advance::BIT_XOR :
                                                                util::io::ModifiedStore<ProblemData::QUEUE_WRITE_MODIFIER>::St(
                                                                        (Value)0,
                                                                        cta->d_reduce_frontier + cta->smem_storage.state.coarse_enqueue_offset + coop_rank);
                                                                break;
                                                            default:
                                                                util::io::ModifiedStore<ProblemData::QUEUE_WRITE_MODIFIER>::St(
                                                                        (Value)0,
                                                                        cta->d_reduce_frontier + cta->smem_storage.state.coarse_enqueue_offset + coop_rank);
                                                                break;
                                                        }
                                                    }
                                                }

                                                if (ProblemData::ENABLE_IDEMPOTENCE && ProblemData::MARK_PREDECESSORS && cta->d_pred_out != NULL) {
                                                    util::io::ModifiedStore<ProblemData::QUEUE_WRITE_MODIFIER>::St(
                                                            pred_id,
                                                            cta->d_pred_out + cta->smem_storage.state.coarse_enqueue_offset + coop_rank);
                                                }

                                                // Scatter neighbor
                                                if (cta->d_out != NULL) {
                                                    util::io::ModifiedStore<ProblemData::QUEUE_WRITE_MODIFIER>::St(
                                                            neighbor_id,
                                                            cta->d_out + cta->smem_storage.state.coarse_enqueue_offset + coop_rank);
                                                }

                                                coop_offset += GR_WARP_THREADS(KernelPolicy::CUDA_ARCH);
                                                coop_rank += GR_WARP_THREADS(KernelPolicy::CUDA_ARCH);
                                            }

                                            if (coop_offset + lane_id < coop_oob) {
                                                // Gather
                                                //neighbor_id = tex1Dfetch(ts_columnindices[0], coop_offset+lane_id);
                                                util::io::ModifiedLoad<ProblemData::COLUMN_READ_MODIFIER>::Ld(
                                                        neighbor_id,
                                                        cta->d_column_indices + coop_offset+lane_id);

                                                // Users can insert a functor call here ProblemData::Apply(pred_id, neighbor_id)
                                                // if Cond(neighbor_id) returns true
                                                // if Cond(neighbor_id) returns false or Apply returns false
                                                // set neighbor_id to -1 for invalid
                                                if (Functor::CondEdge(pred_id, neighbor_id, cta->problem, coop_offset+lane_id, edge_id)) {
                                                    Functor::ApplyEdge(pred_id, neighbor_id, cta->problem, coop_offset+lane_id, edge_id);
                                                    if (cta->advance_type == gunrock::oprtr::advance::V2E
                                                            ||cta->advance_type == gunrock::oprtr::advance::E2E) {
                                                        neighbor_id = coop_offset+lane_id;
                                                    }
                                                    if (cta->d_value_to_reduce != NULL) {
                                                        if (cta->r_type == gunrock::oprtr::advance::VERTEX) {
                                                            util::io::ModifiedStore<ProblemData::QUEUE_WRITE_MODIFIER>::St(
                                                                    cta->d_value_to_reduce[neighbor_id],
                                                                    cta->d_reduce_frontier + cta->smem_storage.state.coarse_enqueue_offset + coop_rank);
                                                        } else if (cta->r_type == gunrock::oprtr::advance::EDGE) {
                                                            util::io::ModifiedStore<ProblemData::QUEUE_WRITE_MODIFIER>::St(
                                                                    cta->d_value_to_reduce[coop_offset+threadIdx.x],
                                                                    cta->d_reduce_frontier + cta->smem_storage.state.coarse_enqueue_offset + coop_rank);
                                                        }
                                                    } else if (cta->r_type != gunrock::oprtr::advance::EMPTY) { 
                                                        // use user-specified function to generate value to reduce
                                                    }
                                                }
                                                else {
                                                    neighbor_id = -1;
                                                    if (cta->d_value_to_reduce != NULL) {
                                                        switch (cta->r_op) {
                                                            case gunrock::oprtr::advance::PLUS :
                                                                util::io::ModifiedStore<ProblemData::QUEUE_WRITE_MODIFIER>::St(
                                                                        (Value)0,
                                                                        cta->d_reduce_frontier + cta->smem_storage.state.coarse_enqueue_offset + coop_rank);
                                                                break;
                                                            case gunrock::oprtr::advance::MULTIPLIES :
                                                                util::io::ModifiedStore<ProblemData::QUEUE_WRITE_MODIFIER>::St(
                                                                        (Value)1, 
                                                                        cta->d_reduce_frontier + cta->smem_storage.state.coarse_enqueue_offset + coop_rank);
                                                                break;
                                                            case gunrock::oprtr::advance::MAXIMUM :
                                                                util::io::ModifiedStore<ProblemData::QUEUE_WRITE_MODIFIER>::St(
                                                                        (Value)INT_MIN,
                                                                        cta->d_reduce_frontier + cta->smem_storage.state.coarse_enqueue_offset + coop_rank);
                                                                break;
                                                            case gunrock::oprtr::advance::MINIMUM :
                                                                util::io::ModifiedStore<ProblemData::QUEUE_WRITE_MODIFIER>::St(
                                                                        (Value)INT_MAX,
                                                                        cta->d_reduce_frontier + cta->smem_storage.state.coarse_enqueue_offset + coop_rank);
                                                                break;
                                                            case gunrock::oprtr::advance::BIT_OR :
                                                                util::io::ModifiedStore<ProblemData::QUEUE_WRITE_MODIFIER>::St(
                                                                        (Value)0,
                                                                        cta->d_reduce_frontier + cta->smem_storage.state.coarse_enqueue_offset + coop_rank);
                                                                break;
                                                            case gunrock::oprtr::advance::BIT_AND :
                                                                util::io::ModifiedStore<ProblemData::QUEUE_WRITE_MODIFIER>::St(
                                                                        (Value)0xffffffff,
                                                                        cta->d_reduce_frontier + cta->smem_storage.state.coarse_enqueue_offset + coop_rank);
                                                                break;
                                                            case gunrock::oprtr::advance::BIT_XOR :
                                                                util::io::ModifiedStore<ProblemData::QUEUE_WRITE_MODIFIER>::St(
                                                                        (Value)0,
                                                                        cta->d_reduce_frontier + cta->smem_storage.state.coarse_enqueue_offset + coop_rank);
                                                                break;
                                                            default:
                                                                util::io::ModifiedStore<ProblemData::QUEUE_WRITE_MODIFIER>::St(
                                                                        (Value)0,
                                                                        cta->d_reduce_frontier + cta->smem_storage.state.coarse_enqueue_offset + coop_rank);
                                                                break;
                                                        }
                                                    }
                                                }

                                                if (ProblemData::ENABLE_IDEMPOTENCE && ProblemData::MARK_PREDECESSORS && cta->d_pred_out != NULL) {
                                                    util::io::ModifiedStore<ProblemData::QUEUE_WRITE_MODIFIER>::St(
                                                            pred_id,
                                                            cta->d_pred_out + cta->smem_storage.state.coarse_enqueue_offset + coop_rank);
                                                }

                                                // Scatter neighbor
                                                if (cta->d_out != NULL) {
                                                    util::io::ModifiedStore<ProblemData::QUEUE_WRITE_MODIFIER>::St(
                                                            neighbor_id,
                                                            cta->d_out + cta->smem_storage.state.coarse_enqueue_offset + coop_rank);
                                                }
                                            }
                                        }

                                        // Next vector element
                                        Iterate<LOAD, VEC + 1>::WarpExpand(cta, tile);
                                    }
                                }

                            /**
                             * @brief Expand the node's neighbor list using a single thread (Scan).
                             * @tparam Cta CTA tile-processing abstraction type
                             * @tparam Tile Tile structure type
                             * @param[in] cta Pointer to CTA object
                             * @param[in] tile Pointer to Tile object
                             */
                            template <typename Cta, typename Tile>
                                static __device__ __forceinline__ void ThreadExpand(Cta *cta, Tile *tile)
                                {
                                    //Expand the neighbor list into scratch space
                                    SizeT scratch_offset = tile->fine_row_rank[LOAD][VEC] + tile->row_progress[LOAD][VEC] - tile->progress;

                                    while ((tile->row_progress[LOAD][VEC] < tile->row_length[LOAD][VEC]) &&
                                            (scratch_offset < SmemStorage::GATHER_ELEMENTS))
                                    {
                                        // Put gather offset into scratch space
                                        cta->smem_storage.gather_offsets[scratch_offset] = tile->row_offset[LOAD][VEC] + tile->row_progress[LOAD][VEC];
                                        if (ProblemData::MARK_PREDECESSORS) {
                                            if (cta->advance_type == gunrock::oprtr::advance::E2V || cta->advance_type == gunrock::oprtr::advance::E2E) {
                                                cta->smem_storage.gather_predecessors[scratch_offset] = cta->inverse_graph ? cta->d_inverse_column_indices[tile->vertex_id[LOAD][VEC]]: cta->d_column_indices[tile->vertex_id[LOAD][VEC]];

                                                cta->smem_storage.gather_edges[scratch_offset] = tile->vertex_id[LOAD][VEC];
                                            }
                                            if (cta->advance_type == gunrock::oprtr::advance::V2V || cta->advance_type == gunrock::oprtr::advance::V2E)
                                                cta->smem_storage.gather_predecessors[scratch_offset] = tile->vertex_id[LOAD][VEC];
                                        }

                                        tile->row_progress[LOAD][VEC]++;
                                        scratch_offset++;
                                    }

                                    // Next vector element
                                    Iterate<LOAD, VEC + 1>::ThreadExpand(cta, tile);
                                }
                        };

                    /**
                     * Iterate next load
                     */
                    template <int LOAD, int dummy>
                        struct Iterate<LOAD, LOAD_VEC_SIZE, dummy>
                        {
                            // Init
                            template <typename Tile>
                                static __device__ __forceinline__ void Init(Tile *tile)
                                {
                                    Iterate<LOAD + 1, 0>::Init(tile);
                                }

                            // Inspect
                            template <typename Cta, typename Tile>
                                static __device__ __forceinline__ void Inspect(Cta *cta, Tile *tile)
                                {
                                    Iterate<LOAD + 1, 0>::Inspect(cta, tile);
                                }

                            // CTA Expand
                            template <typename Cta, typename Tile>
                                static __device__ __forceinline__ void CtaExpand(Cta *cta, Tile *tile)
                                {
                                    Iterate<LOAD + 1, 0>::CtaExpand(cta, tile);
                                }

                            // Warp Expand
                            template <typename Cta, typename Tile>
                                static __device__ __forceinline__ void WarpExpand(Cta *cta, Tile *tile)
                                {
                                    Iterate<LOAD + 1, 0>::WarpExpand(cta, tile);
                                }

                            // Single Thread Expand
                            template <typename Cta, typename Tile>
                                static __device__ __forceinline__ void ThreadExpand(Cta *cta, Tile *tile)
                                {
                                    Iterate<LOAD + 1, 0>::ThreadExpand(cta, tile);
                                }
                        };

                    /**
                     * Terminate Iterate
                     */
                    template <int dummy>
                        struct Iterate<LOADS_PER_TILE, 0, dummy>
                        {
                            // Init
                            template <typename Tile>
                                static __device__ __forceinline__ void Init(Tile *tile) {}

                            // Inspect
                            template <typename Cta, typename Tile>
                                static __device__ __forceinline__ void Inspect(Cta *cta, Tile *tile) {}

                            // CtaExpand
                            template<typename Cta, typename Tile>
                                static __device__ __forceinline__ void CtaExpand(Cta *cta, Tile *tile) {}

                            // WarpExpand
                            template<typename Cta, typename Tile>
                                static __device__ __forceinline__ void WarpExpand(Cta *cta, Tile *tile) {}

                            // SingleThreadExpand
                            template<typename Cta, typename Tile>
                                static __device__ __forceinline__ void ThreadExpand(Cta *cta, Tile *tile) {}
                        };

                    //Iterate Interface

                    // Constructor
                    __device__ __forceinline__ Tile()
                    {
                        Iterate<0, 0>::Init(this);
                    }

                    // Inspect dequeued nodes
                    template <typename Cta>
                        __device__ __forceinline__ void Inspect(Cta *cta)
                        {
                            Iterate<0, 0>::Inspect(cta, this);
                        }

                    // CTA Expand
                    template <typename Cta>
                        __device__ __forceinline__ void CtaExpand(Cta *cta)
                        {
                            Iterate<0, 0>::CtaExpand(cta, this);
                        }

                    // Warp Expand
                    template <typename Cta>
                        __device__ __forceinline__ void WarpExpand(Cta *cta)
                        {
                            Iterate<0, 0>::WarpExpand(cta, this);
                        }

                    // Single Thread Expand
                    template <typename Cta>
                        __device__ __forceinline__ void ThreadExpand(Cta *cta)
                        {
                            Iterate<0, 0>::ThreadExpand(cta, this);
                        }

                };

            // Methods

            /**
             * @brief CTA default constructor
             */
            __device__ __forceinline__ Cta(
                    VertexId                    queue_index,
                    //int                         num_gpus,
                    int                         label,
                    SmemStorage                 &smem_storage,
                    VertexId                    *d_in_queue,
                    VertexId                    *d_pred_out,
                    VertexId                    *d_out_queue,
                    SizeT                       *d_row_offsets,
                    VertexId                    *d_column_indices,
                    VertexId                    *d_inverse_column_indices,
                    DataSlice                   *problem,
                    util::CtaWorkProgress       &work_progress,
                    SizeT                       max_out_frontier,
                    //texture<SizeT, cudaTextureType1D, cudaReadModeElementType> *ts_rowoffset,
                    //texture<VertexId, cudaTextureType1D, cudaReadModeElementType> *ts_columnindices, 
                    gunrock::oprtr::advance::TYPE ADVANCE_TYPE,
                    bool                        inverse_graph,
                    gunrock::oprtr::advance::REDUCE_TYPE    R_TYPE,
                    gunrock::oprtr::advance::REDUCE_OP      R_OP,
                    Value            *d_value_to_reduce,
                    Value            *d_reduce_frontier) :

                queue_index(queue_index),
                //num_gpus(num_gpus),
                label(label),
                smem_storage(smem_storage),
                raking_soa_details(
                        typename RakingSoaDetails::GridStorageSoa(
                            smem_storage.coarse_raking_elements,
                            smem_storage.fine_raking_elements),
                        typename RakingSoaDetails::WarpscanSoa(
                            smem_storage.state.coarse_warpscan,
                            smem_storage.state.fine_warpscan),
                        TileTuple(0,0)),
                d_in(d_in_queue),
                d_pred_out(d_pred_out),
                d_out(d_out_queue),
                d_row_offsets(d_row_offsets),
                d_column_indices(d_column_indices),
                d_inverse_column_indices(d_inverse_column_indices),
                problem(problem),
                work_progress(work_progress),
                max_out_frontier(max_out_frontier),
                //ts_rowoffset(ts_rowoffset),
                //ts_columnindices(ts_columnindices),
                advance_type(ADVANCE_TYPE),
                inverse_graph(inverse_graph),
                r_type(R_TYPE),
                r_op(R_OP),
                d_value_to_reduce(d_value_to_reduce),
                d_reduce_frontier(d_reduce_frontier)
                {
                    if (threadIdx.x == 0) {
                        smem_storage.state.cta_comm = KernelPolicy::THREADS;
                        smem_storage.state.overflowed = false;
                    }
                }

            /**
             * @brief Process a single, full tile.
             *
             * @param[in] cta_offset Offset within the CTA where we want to start the tile processing.
             * @param[in] guarded_elements The guarded elements to prevent the out-of-bound visit.
             */
            __device__ __forceinline__ void ProcessTile(
                    SizeT cta_offset,
                    SizeT guarded_elements = KernelPolicy::TILE_ELEMENTS)
            {
                Tile<KernelPolicy::LOG_LOADS_PER_TILE, KernelPolicy::LOG_LOAD_VEC_SIZE> tile;

                // Load tile
                util::io::LoadTile<
                    KernelPolicy::LOG_LOADS_PER_TILE,
                    KernelPolicy::LOG_LOAD_VEC_SIZE,
                    KernelPolicy::THREADS,
                    ProblemData::QUEUE_READ_MODIFIER,
                    false>::LoadValid(
                            tile.vertex_id,
                            d_in,
                            cta_offset,
                            guarded_elements,
                            (VertexId) -1);

                // Inspect dequeued nodes, updating label and obtaining
                // edge-list details
                tile.Inspect(this);

                // CooperativeSoaTileScan, put result in totals (done)
                SoaScanOp scan_op;
                TileTuple totals;
                gunrock::util::scan::soa::CooperativeSoaTileScan<KernelPolicy::LOAD_VEC_SIZE>::ScanTile(
                        totals,
                        raking_soa_details,
                        RankSoa(tile.coarse_row_rank, tile.fine_row_rank),
                        scan_op);

                SizeT coarse_count = totals.t0;
                tile.fine_count = totals.t1;

                // Set input queue length and check for overflow
                if (threadIdx.x == 0) {

                    SizeT enqueue_amt       = coarse_count + tile.fine_count;
                    SizeT enqueue_offset    = work_progress.Enqueue(enqueue_amt, queue_index + 1);

                    smem_storage.state.coarse_enqueue_offset = enqueue_offset;
                    smem_storage.state.fine_enqueue_offset = enqueue_offset + coarse_count;

                    // Check for queue overflow due to redundant expansion
                    if (enqueue_offset + enqueue_amt > max_out_frontier) {
                        smem_storage.state.overflowed = true;
                        work_progress.SetOverflow<SizeT>();
                    }
                }

                // Protect overflowed flag
                __syncthreads();

                // Quit if overflow
                if (smem_storage.state.overflowed) {
                    util::ThreadExit();
                }


                if (coarse_count > 0)
                {
                    // Enqueue valid edge lists into outgoing queue by CTA
                    tile.CtaExpand(this);

                    // Enqueue valid edge lists into outgoing queue by Warp
                    tile.WarpExpand(this);
                }

                // Enqueue the adjacency lists of unvisited node-IDs by repeatedly
                // gathering edges into scratch space, and then
                // having the entire CTA copy the scratch pool into the outgoing
                // frontier queue.
                //
                tile.progress = 0;
                while (tile.progress < tile.fine_count) {
                    // Fill the scratch space with gather-offsets for neighbor-lists
                    tile.ThreadExpand(this);

                    __syncthreads();

                    // Copy scratch space into queue
                    int scratch_remainder = GR_MIN(SmemStorage::GATHER_ELEMENTS, tile.fine_count - tile.progress);

                    for (int scratch_offset = threadIdx.x;
                            scratch_offset < scratch_remainder;
                            scratch_offset += KernelPolicy::THREADS)
                    {
                        // Gather a neighbor
                        VertexId neighbor_id;
                        //neighbor_id = tex1Dfetch(ts_columnindices[0], smem_storage.gather_offsets[scratch_offset]);
                        util::io::ModifiedLoad<ProblemData::COLUMN_READ_MODIFIER>::Ld(
                                neighbor_id,
                                d_column_indices + smem_storage.gather_offsets[scratch_offset]);
                        VertexId predecessor_id;
                        if (ProblemData::MARK_PREDECESSORS)
                            predecessor_id = smem_storage.gather_predecessors[scratch_offset];
                        else
                            predecessor_id = label;

                        // if Cond(neighbor_id) returns true
                        // if Cond(neighbor_id) returns false or Apply returns false
                        // set neighbor_id to -1 for invalid
                        VertexId edge_id;
                        if (advance_type == gunrock::oprtr::advance::V2E || advance_type == gunrock::oprtr::advance::V2V)
                            edge_id = 0;
                        if (advance_type == gunrock::oprtr::advance::E2E || advance_type == gunrock::oprtr::advance::E2V) {
                            edge_id = smem_storage.gather_offsets[scratch_offset];
                        }
                        if (Functor::CondEdge(predecessor_id, neighbor_id, problem, smem_storage.gather_offsets[scratch_offset], edge_id)) {
                            Functor::ApplyEdge(predecessor_id, neighbor_id, problem, smem_storage.gather_offsets[scratch_offset], edge_id);
                            if (advance_type == gunrock::oprtr::advance::V2E || advance_type == gunrock::oprtr::advance::E2E)
                                neighbor_id = smem_storage.gather_offsets[scratch_offset];

                            if (d_value_to_reduce != NULL) {
                                if (r_type == gunrock::oprtr::advance::VERTEX) {
                                    util::io::ModifiedStore<ProblemData::QUEUE_WRITE_MODIFIER>::St(
                                            d_value_to_reduce[neighbor_id],
                                            d_reduce_frontier + smem_storage.state.fine_enqueue_offset + tile.progress + scratch_offset);
                                } else if (r_type == gunrock::oprtr::advance::EDGE) {
                                    util::io::ModifiedStore<ProblemData::QUEUE_WRITE_MODIFIER>::St(
                                            d_value_to_reduce[smem_storage.gather_offsets[scratch_offset]],
                                            d_reduce_frontier + smem_storage.state.fine_enqueue_offset + tile.progress + scratch_offset);
                                }
                            } else if (r_type != gunrock::oprtr::advance::EMPTY) { 
                                // use user-specified function to generate value to reduce
                            }
                        }
                        else {
                            neighbor_id = -1;
                            if (d_value_to_reduce != NULL) {
                                switch (r_op) {
                                    case gunrock::oprtr::advance::PLUS :
                                        util::io::ModifiedStore<ProblemData::QUEUE_WRITE_MODIFIER>::St(
                                                (Value)0,
                                                d_reduce_frontier + smem_storage.state.fine_enqueue_offset + tile.progress + scratch_offset);
                                        break;
                                    case gunrock::oprtr::advance::MULTIPLIES :
                                        util::io::ModifiedStore<ProblemData::QUEUE_WRITE_MODIFIER>::St(
                                                (Value)1, 
                                                d_reduce_frontier + smem_storage.state.fine_enqueue_offset + tile.progress + scratch_offset);
                                        break;
                                    case gunrock::oprtr::advance::MAXIMUM :
                                        util::io::ModifiedStore<ProblemData::QUEUE_WRITE_MODIFIER>::St(
                                                (Value)INT_MIN,
                                                d_reduce_frontier + smem_storage.state.fine_enqueue_offset + tile.progress + scratch_offset);
                                        break;
                                    case gunrock::oprtr::advance::MINIMUM :
                                        util::io::ModifiedStore<ProblemData::QUEUE_WRITE_MODIFIER>::St(
                                                (Value)INT_MAX,
                                                d_reduce_frontier + smem_storage.state.fine_enqueue_offset + tile.progress + scratch_offset);
                                        break;
                                    case gunrock::oprtr::advance::BIT_OR :
                                        util::io::ModifiedStore<ProblemData::QUEUE_WRITE_MODIFIER>::St(
                                                (Value)0,
                                                d_reduce_frontier + smem_storage.state.fine_enqueue_offset + tile.progress + scratch_offset);
                                        break;
                                    case gunrock::oprtr::advance::BIT_AND :
                                        util::io::ModifiedStore<ProblemData::QUEUE_WRITE_MODIFIER>::St(
                                                (Value)0xffffffff,
                                                d_reduce_frontier + smem_storage.state.fine_enqueue_offset + tile.progress + scratch_offset);
                                        break;
                                    case gunrock::oprtr::advance::BIT_XOR :
                                        util::io::ModifiedStore<ProblemData::QUEUE_WRITE_MODIFIER>::St(
                                                (Value)0,
                                                d_reduce_frontier + smem_storage.state.fine_enqueue_offset + tile.progress + scratch_offset);
                                        break;
                                    default:
                                        util::io::ModifiedStore<ProblemData::QUEUE_WRITE_MODIFIER>::St(
                                                (Value)0,
                                                d_reduce_frontier + smem_storage.state.fine_enqueue_offset + tile.progress + scratch_offset);
                                        break;
                                }
                            }
                        }
                        // Scatter into out_queue
                        if (d_out != NULL) {
                            util::io::ModifiedStore<ProblemData::QUEUE_WRITE_MODIFIER>::St(
                                    neighbor_id,
                                    d_out + smem_storage.state.fine_enqueue_offset + tile.progress + scratch_offset);
                        }

                        if (ProblemData::ENABLE_IDEMPOTENCE && ProblemData::MARK_PREDECESSORS && d_pred_out != NULL) {
                            util::io::ModifiedStore<ProblemData::QUEUE_WRITE_MODIFIER>::St(
                                    predecessor_id,
                                    d_pred_out + smem_storage.state.fine_enqueue_offset + tile.progress + scratch_offset);
                        }
                    }

                    tile.progress += SmemStorage::GATHER_ELEMENTS;

                    __syncthreads();
                }
            }
        };

} //namespace edge_map_forward
} //namespace oprtr
} //namespace gunrock

// Leave this at the end of the file
// Local Variables:
// mode:c++
// c-file-style: "NVIDIA"
// End:<|MERGE_RESOLUTION|>--- conflicted
+++ resolved
@@ -102,7 +102,6 @@
             VertexId                queue_index;                // Current frontier queue counter index
             util::CtaWorkProgress   &work_progress;             // Atomic queueing counters
             SizeT                   max_out_frontier;           // Maximum size (in elements) of outgoing frontier
-            //int                     num_gpus;                   // Number of GPUs
             int                     label;                      // Current label of the frontier
             gunrock::oprtr::advance::TYPE           advance_type;
             bool                    inverse_graph;
@@ -318,7 +317,6 @@
                                                 if (cta->d_out != NULL) {
                                                     if (cta->advance_type == gunrock::oprtr::advance::V2V) {
                                                         util::io::ModifiedStore<ProblemData::QUEUE_WRITE_MODIFIER>::St(
-<<<<<<< HEAD
                                                             neighbor_id,
                                                             cta->d_out + cta->smem_storage.state.coarse_enqueue_offset + coop_rank); 
                                                     } else if (cta->advance_type == gunrock::oprtr::advance::V2E
@@ -326,15 +324,6 @@
                                                         util::io::ModifiedStore<ProblemData::QUEUE_WRITE_MODIFIER>::St(
                                                             (VertexId)(coop_offset+threadIdx.x),
                                                             cta->d_out + cta->smem_storage.state.coarse_enqueue_offset + coop_rank);
-=======
-                                                                neighbor_id,
-                                                                cta->d_out + cta->smem_storage.state.coarse_enqueue_offset + coop_rank);
-                                                    } else if (cta->advance_type == gunrock::oprtr::advance::V2E
-                                                            ||cta->advance_type == gunrock::oprtr::advance::E2E) {
-                                                        util::io::ModifiedStore<ProblemData::QUEUE_WRITE_MODIFIER>::St(
-                                                                (VertexId)(coop_offset+threadIdx.x),
-                                                                cta->d_out + cta->smem_storage.state.coarse_enqueue_offset + coop_rank);
->>>>>>> dc7a660e
                                                     }
                                                 }
                                                 if (ProblemData::ENABLE_IDEMPOTENCE && ProblemData::MARK_PREDECESSORS && cta->d_pred_out != NULL) {
@@ -359,59 +348,53 @@
                                             else {
                                                 if (cta->d_out != NULL) {
                                                     util::io::ModifiedStore<ProblemData::QUEUE_WRITE_MODIFIER>::St(
-<<<<<<< HEAD
                                                         -1,
                                                         cta->d_out + cta->smem_storage.state.coarse_enqueue_offset + coop_rank);
                                                 }
-=======
-                                                            -1,
-                                                            cta->d_out + cta->smem_storage.state.coarse_enqueue_offset + coop_rank);
-                                                }
-                                                    if (cta->d_value_to_reduce != NULL) {
-                                                            switch (cta->r_op) {
-                                                                case gunrock::oprtr::advance::PLUS :
-                                                                    util::io::ModifiedStore<ProblemData::QUEUE_WRITE_MODIFIER>::St(
-                                                                            (Value)0,
-                                                                            cta->d_reduce_frontier + cta->smem_storage.state.coarse_enqueue_offset + coop_rank);
-                                                                    break;
-                                                                case gunrock::oprtr::advance::MULTIPLIES :
-                                                                    util::io::ModifiedStore<ProblemData::QUEUE_WRITE_MODIFIER>::St(
-                                                                            (Value)1, 
-                                                                            cta->d_reduce_frontier + cta->smem_storage.state.coarse_enqueue_offset + coop_rank);
-                                                                    break;
-                                                                case gunrock::oprtr::advance::MAXIMUM :
-                                                                    util::io::ModifiedStore<ProblemData::QUEUE_WRITE_MODIFIER>::St(
-                                                                            (Value)INT_MIN,
-                                                                            cta->d_reduce_frontier + cta->smem_storage.state.coarse_enqueue_offset + coop_rank);
-                                                                    break;
-                                                                case gunrock::oprtr::advance::MINIMUM :
-                                                                    util::io::ModifiedStore<ProblemData::QUEUE_WRITE_MODIFIER>::St(
-                                                                            (Value)INT_MAX,
-                                                                            cta->d_reduce_frontier + cta->smem_storage.state.coarse_enqueue_offset + coop_rank);
-                                                                    break;
-                                                                case gunrock::oprtr::advance::BIT_OR :
-                                                                    util::io::ModifiedStore<ProblemData::QUEUE_WRITE_MODIFIER>::St(
-                                                                            (Value)0,
-                                                                            cta->d_reduce_frontier + cta->smem_storage.state.coarse_enqueue_offset + coop_rank);
-                                                                    break;
-                                                                case gunrock::oprtr::advance::BIT_AND :
-                                                                    util::io::ModifiedStore<ProblemData::QUEUE_WRITE_MODIFIER>::St(
-                                                                            (Value)0xffffffff,
-                                                                            cta->d_reduce_frontier + cta->smem_storage.state.coarse_enqueue_offset + coop_rank);
-                                                                    break;
-                                                                case gunrock::oprtr::advance::BIT_XOR :
-                                                                    util::io::ModifiedStore<ProblemData::QUEUE_WRITE_MODIFIER>::St(
-                                                                            (Value)0,
-                                                                            cta->d_reduce_frontier + cta->smem_storage.state.coarse_enqueue_offset + coop_rank);
-                                                                    break;
-                                                                default:
-                                                                    util::io::ModifiedStore<ProblemData::QUEUE_WRITE_MODIFIER>::St(
-                                                                            (Value)0,
-                                                                            cta->d_reduce_frontier + cta->smem_storage.state.coarse_enqueue_offset + coop_rank);
-                                                                    break;
-                                                            }
-                                                        }
->>>>>>> dc7a660e
+                                                if (cta->d_value_to_reduce != NULL) {
+                                                    switch (cta->r_op) {
+                                                        case gunrock::oprtr::advance::PLUS :
+                                                            util::io::ModifiedStore<ProblemData::QUEUE_WRITE_MODIFIER>::St(
+                                                                    (Value)0,
+                                                                    cta->d_reduce_frontier + cta->smem_storage.state.coarse_enqueue_offset + coop_rank);
+                                                            break;
+                                                        case gunrock::oprtr::advance::MULTIPLIES :
+                                                            util::io::ModifiedStore<ProblemData::QUEUE_WRITE_MODIFIER>::St(
+                                                                    (Value)1, 
+                                                                    cta->d_reduce_frontier + cta->smem_storage.state.coarse_enqueue_offset + coop_rank);
+                                                            break;
+                                                        case gunrock::oprtr::advance::MAXIMUM :
+                                                            util::io::ModifiedStore<ProblemData::QUEUE_WRITE_MODIFIER>::St(
+                                                                    (Value)INT_MIN,
+                                                                    cta->d_reduce_frontier + cta->smem_storage.state.coarse_enqueue_offset + coop_rank);
+                                                            break;
+                                                        case gunrock::oprtr::advance::MINIMUM :
+                                                            util::io::ModifiedStore<ProblemData::QUEUE_WRITE_MODIFIER>::St(
+                                                                    (Value)INT_MAX,
+                                                                    cta->d_reduce_frontier + cta->smem_storage.state.coarse_enqueue_offset + coop_rank);
+                                                            break;
+                                                        case gunrock::oprtr::advance::BIT_OR :
+                                                            util::io::ModifiedStore<ProblemData::QUEUE_WRITE_MODIFIER>::St(
+                                                                    (Value)0,
+                                                                    cta->d_reduce_frontier + cta->smem_storage.state.coarse_enqueue_offset + coop_rank);
+                                                            break;
+                                                        case gunrock::oprtr::advance::BIT_AND :
+                                                            util::io::ModifiedStore<ProblemData::QUEUE_WRITE_MODIFIER>::St(
+                                                                    (Value)0xffffffff,
+                                                                    cta->d_reduce_frontier + cta->smem_storage.state.coarse_enqueue_offset + coop_rank);
+                                                            break;
+                                                        case gunrock::oprtr::advance::BIT_XOR :
+                                                            util::io::ModifiedStore<ProblemData::QUEUE_WRITE_MODIFIER>::St(
+                                                                    (Value)0,
+                                                                    cta->d_reduce_frontier + cta->smem_storage.state.coarse_enqueue_offset + coop_rank);
+                                                            break;
+                                                        default:
+                                                            util::io::ModifiedStore<ProblemData::QUEUE_WRITE_MODIFIER>::St(
+                                                                    (Value)0,
+                                                                    cta->d_reduce_frontier + cta->smem_storage.state.coarse_enqueue_offset + coop_rank);
+                                                            break;
+                                                    }
+                                                }
                                             }
 
                                             coop_offset += KernelPolicy::THREADS;
@@ -436,15 +419,9 @@
                                                     if (cta->advance_type == gunrock::oprtr::advance::V2V) {
                                                         util::io::ModifiedStore<ProblemData::QUEUE_WRITE_MODIFIER>::St(
                                                                 neighbor_id,
-<<<<<<< HEAD
                                                                 cta->d_out + cta->smem_storage.state.coarse_enqueue_offset + coop_rank); 
                                                     } else if (cta->advance_type == gunrock::oprtr::advance::V2E
                                                              ||cta->advance_type == gunrock::oprtr::advance::E2E) {
-=======
-                                                                cta->d_out + cta->smem_storage.state.coarse_enqueue_offset + coop_rank);
-                                                    } else if (cta->advance_type == gunrock::oprtr::advance::V2E
-                                                            ||cta->advance_type == gunrock::oprtr::advance::E2E) {
->>>>>>> dc7a660e
                                                         util::io::ModifiedStore<ProblemData::QUEUE_WRITE_MODIFIER>::St(
                                                                 (VertexId)(coop_offset+threadIdx.x),
                                                                 cta->d_out + cta->smem_storage.state.coarse_enqueue_offset + coop_rank);
@@ -472,59 +449,53 @@
                                             else {
                                                 if (cta->d_out != NULL) {
                                                     util::io::ModifiedStore<ProblemData::QUEUE_WRITE_MODIFIER>::St(
-<<<<<<< HEAD
                                                         -1,
                                                         cta->d_out + cta->smem_storage.state.coarse_enqueue_offset + coop_rank);
                                                 }
-=======
-                                                            -1,
-                                                            cta->d_out + cta->smem_storage.state.coarse_enqueue_offset + coop_rank);
-                                                }
-                                                    if (cta->d_value_to_reduce != NULL) {
-                                                            switch (cta->r_op) {
-                                                                case gunrock::oprtr::advance::PLUS :
-                                                                    util::io::ModifiedStore<ProblemData::QUEUE_WRITE_MODIFIER>::St(
-                                                                            (Value)0,
-                                                                            cta->d_reduce_frontier + cta->smem_storage.state.coarse_enqueue_offset + coop_rank);
-                                                                    break;
-                                                                case gunrock::oprtr::advance::MULTIPLIES :
-                                                                    util::io::ModifiedStore<ProblemData::QUEUE_WRITE_MODIFIER>::St(
-                                                                            (Value)1, 
-                                                                            cta->d_reduce_frontier + cta->smem_storage.state.coarse_enqueue_offset + coop_rank);
-                                                                    break;
-                                                                case gunrock::oprtr::advance::MAXIMUM :
-                                                                    util::io::ModifiedStore<ProblemData::QUEUE_WRITE_MODIFIER>::St(
-                                                                            (Value)INT_MIN,
-                                                                            cta->d_reduce_frontier + cta->smem_storage.state.coarse_enqueue_offset + coop_rank);
-                                                                    break;
-                                                                case gunrock::oprtr::advance::MINIMUM :
-                                                                    util::io::ModifiedStore<ProblemData::QUEUE_WRITE_MODIFIER>::St(
-                                                                            (Value)INT_MAX,
-                                                                            cta->d_reduce_frontier + cta->smem_storage.state.coarse_enqueue_offset + coop_rank);
-                                                                    break;
-                                                                case gunrock::oprtr::advance::BIT_OR :
-                                                                    util::io::ModifiedStore<ProblemData::QUEUE_WRITE_MODIFIER>::St(
-                                                                            (Value)0,
-                                                                            cta->d_reduce_frontier + cta->smem_storage.state.coarse_enqueue_offset + coop_rank);
-                                                                    break;
-                                                                case gunrock::oprtr::advance::BIT_AND :
-                                                                    util::io::ModifiedStore<ProblemData::QUEUE_WRITE_MODIFIER>::St(
-                                                                            (Value)0xffffffff,
-                                                                            cta->d_reduce_frontier + cta->smem_storage.state.coarse_enqueue_offset + coop_rank);
-                                                                    break;
-                                                                case gunrock::oprtr::advance::BIT_XOR :
-                                                                    util::io::ModifiedStore<ProblemData::QUEUE_WRITE_MODIFIER>::St(
-                                                                            (Value)0,
-                                                                            cta->d_reduce_frontier + cta->smem_storage.state.coarse_enqueue_offset + coop_rank);
-                                                                    break;
-                                                                default:
-                                                                    util::io::ModifiedStore<ProblemData::QUEUE_WRITE_MODIFIER>::St(
-                                                                            (Value)0,
-                                                                            cta->d_reduce_frontier + cta->smem_storage.state.coarse_enqueue_offset + coop_rank);
-                                                                    break;
-                                                            }
-                                                        }
->>>>>>> dc7a660e
+                                                if (cta->d_value_to_reduce != NULL) {
+                                                    switch (cta->r_op) {
+                                                        case gunrock::oprtr::advance::PLUS :
+                                                            util::io::ModifiedStore<ProblemData::QUEUE_WRITE_MODIFIER>::St(
+                                                                    (Value)0,
+                                                                    cta->d_reduce_frontier + cta->smem_storage.state.coarse_enqueue_offset + coop_rank);
+                                                            break;
+                                                        case gunrock::oprtr::advance::MULTIPLIES :
+                                                            util::io::ModifiedStore<ProblemData::QUEUE_WRITE_MODIFIER>::St(
+                                                                    (Value)1, 
+                                                                    cta->d_reduce_frontier + cta->smem_storage.state.coarse_enqueue_offset + coop_rank);
+                                                            break;
+                                                        case gunrock::oprtr::advance::MAXIMUM :
+                                                            util::io::ModifiedStore<ProblemData::QUEUE_WRITE_MODIFIER>::St(
+                                                                    (Value)INT_MIN,
+                                                                    cta->d_reduce_frontier + cta->smem_storage.state.coarse_enqueue_offset + coop_rank);
+                                                            break;
+                                                        case gunrock::oprtr::advance::MINIMUM :
+                                                            util::io::ModifiedStore<ProblemData::QUEUE_WRITE_MODIFIER>::St(
+                                                                    (Value)INT_MAX,
+                                                                    cta->d_reduce_frontier + cta->smem_storage.state.coarse_enqueue_offset + coop_rank);
+                                                            break;
+                                                        case gunrock::oprtr::advance::BIT_OR :
+                                                            util::io::ModifiedStore<ProblemData::QUEUE_WRITE_MODIFIER>::St(
+                                                                    (Value)0,
+                                                                    cta->d_reduce_frontier + cta->smem_storage.state.coarse_enqueue_offset + coop_rank);
+                                                            break;
+                                                        case gunrock::oprtr::advance::BIT_AND :
+                                                            util::io::ModifiedStore<ProblemData::QUEUE_WRITE_MODIFIER>::St(
+                                                                    (Value)0xffffffff,
+                                                                    cta->d_reduce_frontier + cta->smem_storage.state.coarse_enqueue_offset + coop_rank);
+                                                            break;
+                                                        case gunrock::oprtr::advance::BIT_XOR :
+                                                            util::io::ModifiedStore<ProblemData::QUEUE_WRITE_MODIFIER>::St(
+                                                                    (Value)0,
+                                                                    cta->d_reduce_frontier + cta->smem_storage.state.coarse_enqueue_offset + coop_rank);
+                                                            break;
+                                                        default:
+                                                            util::io::ModifiedStore<ProblemData::QUEUE_WRITE_MODIFIER>::St(
+                                                                    (Value)0,
+                                                                    cta->d_reduce_frontier + cta->smem_storage.state.coarse_enqueue_offset + coop_rank);
+                                                            break;
+                                                    }
+                                                }
                                             }
 
                                         }
@@ -935,7 +906,6 @@
              */
             __device__ __forceinline__ Cta(
                     VertexId                    queue_index,
-                    //int                         num_gpus,
                     int                         label,
                     SmemStorage                 &smem_storage,
                     VertexId                    *d_in_queue,
@@ -947,8 +917,6 @@
                     DataSlice                   *problem,
                     util::CtaWorkProgress       &work_progress,
                     SizeT                       max_out_frontier,
-                    //texture<SizeT, cudaTextureType1D, cudaReadModeElementType> *ts_rowoffset,
-                    //texture<VertexId, cudaTextureType1D, cudaReadModeElementType> *ts_columnindices, 
                     gunrock::oprtr::advance::TYPE ADVANCE_TYPE,
                     bool                        inverse_graph,
                     gunrock::oprtr::advance::REDUCE_TYPE    R_TYPE,
@@ -957,7 +925,6 @@
                     Value            *d_reduce_frontier) :
 
                 queue_index(queue_index),
-                //num_gpus(num_gpus),
                 label(label),
                 smem_storage(smem_storage),
                 raking_soa_details(
@@ -977,8 +944,6 @@
                 problem(problem),
                 work_progress(work_progress),
                 max_out_frontier(max_out_frontier),
-                //ts_rowoffset(ts_rowoffset),
-                //ts_columnindices(ts_columnindices),
                 advance_type(ADVANCE_TYPE),
                 inverse_graph(inverse_graph),
                 r_type(R_TYPE),
