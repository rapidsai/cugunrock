--- conflicted
+++ resolved
@@ -296,13 +296,6 @@
         SizeT coo_edges,
         bool  ordered_rows = false,
         bool  undirected = false,
-<<<<<<< HEAD
-        bool  reversed = false)
-    {
-        printf("  Converting %lld vertices, %lld directed edges (%s tuples) "
-               "to CSR format... \n",
-               (long long) coo_nodes, (long long) coo_edges, ordered_rows ? "ordered" : "unordered");
-=======
         bool  reversed = false,
         bool  quiet = false) {
         if (!quiet)
@@ -311,7 +304,7 @@
                    "to CSR format...\n", coo_nodes, coo_edges,
                    ordered_rows ? "ordered" : "unordered");
         }
->>>>>>> d4f8d5ae
+
         time_t mark1 = time(NULL);
         fflush(stdout);
 
