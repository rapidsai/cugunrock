--- conflicted
+++ resolved
@@ -139,39 +139,6 @@
         //SMProblem*  problem,
         //int         max_grid_size = 0)
     {
-<<<<<<< HEAD
-      // initialization
-      if (retval = Setup(problem)) break;
-      if (retval = EnactorBase<
-        typename _Problem::SizeT, _DEBUG, _SIZE_CHECK>::Setup(
-          problem,
-          max_grid_size,
-          AdvanceKernelPolicy::CTA_OCCUPANCY,
-          FilterKernelPolicy::CTA_OCCUPANCY)) break;
-
-      // single-GPU graph slice
-      GraphSlice<SizeT,VertexId,Value>* graph_slice = problem->graph_slices[0];
-      typename SMProblem::DataSlice* d_data_slice = problem->d_data_slices[0];
-
-      if (retval = util::GRError(cudaMalloc(
-        (void**)&d_scanned_edges, graph_slice->edges * sizeof(SizeT)),
-        "Problem cudaMalloc d_scanned_edges failed", __FILE__, __LINE__))
-      {
-        return retval;
-      }
-
-      // debug configurations
-      //SizeT num_edges_origin = graph_slice->edges;
-      bool debug_info = 0;   // used for debug purpose
-      //int tmp_select  = 0; // used for debug purpose
-      //int tmp_length  = 0; // used for debug purpose
-      unsigned int *num_selected = new unsigned int; // used in cub select
-        if (debug_info)
-        {
-          printf("\nBEGIN ITERATION: %lld #NODES: %d #EDGES: %d\n",
-            statistics->iteration+1,graph_slice->nodes,graph_slice->edges);
-        }
-=======
         // Define functors for primitive
         typedef SMInitFunctor       <VertexId, SizeT, Value, Problem> SMInitFunctor;
         //typedef EdgeWeightFunctor<VertexId, SizeT, Value, SMProblem> EdgeWeightFunctor;
@@ -201,7 +168,7 @@
         SizeT         edges              = graph_slice -> edges;
         // debug configurations
         //SizeT         num_edges_origin = graph_slice->edges;
-        bool          debug_info         = 1;   // used for debug purpose
+        bool          debug_info         = 0;   // used for debug purpose
         //int           tmp_select          = 0; // used for debug purpose
         //int           tmp_length          = 0; // used for debug purpose
         unsigned int   *num_selected     = new unsigned int; // used in cub select
@@ -209,7 +176,6 @@
         if (retval = data_slice -> scanned_edges[0].EnsureSize(edges))
             return retval;
         d_scanned_edges = data_slice -> scanned_edges[0].GetPointer(util::DEVICE);
->>>>>>> 76b88029
 
         if (debug_info)
         {
@@ -222,65 +188,10 @@
                 graph_slice->row_offsets.GetPointer(util::DEVICE),
                 graph_slice->nodes + 1);
         }
-
-<<<<<<< HEAD
-	util::MemsetKernel<<<128,128>>>(
-	    problem->data_slices[0]->froms.GetPointer(util::DEVICE),
-	    0, graph_slice->nodes);
-
-	gunrock::oprtr::filter::LaunchKernel
-            <FilterKernelPolicy, SMProblem, SMInitFunctor>(
-            statistics->filter_grid_size,
-            FilterKernelPolicy::THREADS,
-            0, stream,
-            statistics->iteration + 1,
-            attributes->queue_reset,
-            attributes->queue_index,
-            attributes->queue_length,
-            queue->keys[attributes->selector  ].GetPointer(util::DEVICE),
-            NULL,
-            NULL,//queue->keys[attributes->selector^1].GetPointer(util::DEVICE),
-            d_data_slice,
-            NULL,
-            work_progress[0],
-            queue->keys[attributes->selector  ].GetSize(),
-            queue->keys[attributes->selector^1].GetSize(),
-            statistics->filter_kernel_stats);
-
-
-            if(debug_info && (retval = util::GRError(cudaThreadSynchronize(),
-                "Initial filtering filter::Kernel failed", __FILE__, __LINE__))) break;
-if(i!=1){ //Last round doesn't need the following functor
-        ///////////////////////////////////////////////////////////////////////////
-        // Update each candidate node's valid degree by checking their neighbors
-        attributes->queue_index  ++;
-        attributes->selector     = 0;
-        attributes->queue_length = graph_slice->nodes;
-        attributes->queue_reset  = false;
-
-	gunrock::oprtr::advance::LaunchKernel<AdvanceKernelPolicy, SMProblem, UpdateDegreeFunctor>(
-                statistics[0],
-                attributes[0],
-                d_data_slice,
-                (VertexId*)NULL,
-                (bool*    )NULL,
-                (bool*    )NULL,
-                d_scanned_edges,  // In order to use the output vertices from previous filter functor
-                queue->keys[attributes->selector].GetPointer(util::DEVICE),
-                queue->keys[attributes->selector^1].GetPointer(util::DEVICE),
-                (VertexId*)NULL,
-                (VertexId*)NULL,
-                graph_slice->row_offsets   .GetPointer(util::DEVICE),
-                graph_slice->column_indices.GetPointer(util::DEVICE),
-                (SizeT*   )NULL,
-                (VertexId*)NULL,
-                graph_slice->nodes,
-                graph_slice->edges,
-=======
         // Iterate SMInitFunctor and UpdateDegreeFunctor for two iterations
         for(int i=0; i<2; i++)
         {
-        ///////////////////////////////////////////////////////////////////////////
+            ///////////////////////////////////////////////////////////////////////////
             // Initial filtering based on node labels and degrees 
             // And generate candidate sets for query nodes
             attributes->queue_index  = 0;
@@ -289,8 +200,8 @@
             attributes->queue_reset  = true;
 
             util::MemsetKernel<<<128, 128, 0, stream>>>(
-                data_slice -> temp_keys.GetPointer(util::DEVICE),
-                (SizeT)0, nodes);
+                data_slice -> froms.GetPointer(util::DEVICE),
+                (VertexId)0, nodes);
 
             gunrock::oprtr::filter::LaunchKernel
                 <FilterKernelPolicy, Problem, SMInitFunctor>(
@@ -307,7 +218,6 @@
                 queue->keys[attributes->selector^1].GetPointer(util::DEVICE),
                 d_data_slice,
                 (unsigned char*)NULL,
->>>>>>> 76b88029
                 work_progress[0],
                 queue->keys[attributes->selector  ].GetSize(),
                 queue->keys[attributes->selector^1].GetSize(),
@@ -325,7 +235,7 @@
                 ///////////////////////////////////////////////////////////////////////////
                 // Update each candidate node's valid degree by checking their neighbors
                 attributes->queue_index  ++;
-                attributes->selector    ^= 1;
+                attributes->selector    = 0;
                 attributes->queue_length = nodes;
                 attributes->queue_reset  = false;
 
@@ -338,8 +248,8 @@
                     (bool*    )NULL,
                     (bool*    )NULL,
                     d_scanned_edges,  // In order to use the output vertices from previous filter functor
+                    queue->keys[attributes->selector  ].GetPointer(util::DEVICE),
                     queue->keys[attributes->selector^1].GetPointer(util::DEVICE),
-                    queue->keys[attributes->selector  ].GetPointer(util::DEVICE),
                     (Value*   )NULL,
                     (Value*   )NULL,
                     graph_slice->row_offsets   .GetPointer(util::DEVICE),
@@ -360,7 +270,7 @@
                         return retval;
                 }
             }
-        } // end of for i
+        } // end of for SMInitFunctor and UpdateDegreeFunctor
             
 	    /*mgpu::SegReduceCsr(data_slice->d_c_set, 
             data_slice->temp_keys, 
@@ -417,26 +327,22 @@
             context);
         */
 
-<<<<<<< HEAD
-	util::MemsetKernel<<<128,128>>>(
-	    problem->data_slices[0]->d_data_degrees.GetPointer(util::DEVICE),
-	    0, problem->data_slices[0]->nodes_data * problem->data_slices[0]->nodes_query);
-
-	gunrock::oprtr::advance::LaunchKernel<AdvanceKernelPolicy, SMProblem, PruneFunctor>(
-=======
-	    // Run prune functor for several iterations
+	util::MemsetKernel<<<128,128,0,stream>>>(
+	    data_slice->d_data_degrees.GetPointer(util::DEVICE),
+	    0, data_slice->nodes_data * data_slice->nodes_query);
+
+        // Run prune functor for several iterations
         for(int i=0; i<2; i++)
         {
             ///////////////////////////////////////////////////////////////////////////
             // Prune out candidates by checking candidate neighbors 
             attributes->queue_index  = 0;
-            attributes->selector     = 0;
+            attributes->selector    = 0;
             attributes->queue_length = edges;
             attributes->queue_reset  = true;
 
-	        gunrock::oprtr::advance::LaunchKernel
+	    gunrock::oprtr::advance::LaunchKernel
                 <AdvanceKernelPolicy, Problem, PruneFunctor>(
->>>>>>> 76b88029
                 statistics[0],
                 attributes[0],
                 d_data_slice,
@@ -444,16 +350,10 @@
                 (bool*    )NULL,
                 (bool*    )NULL,
                 d_scanned_edges,  // In order to use the output vertices from previous filter functor
-                queue->keys[attributes->selector].GetPointer(util::DEVICE),
+                queue->keys[attributes->selector  ].GetPointer(util::DEVICE),
                 queue->keys[attributes->selector^1].GetPointer(util::DEVICE),
-<<<<<<< HEAD
-                (VertexId*)NULL,
-                (VertexId*)NULL,
-=======
-                queue->keys[attributes->selector  ].GetPointer(util::DEVICE),
                 (Value*   )NULL,
                 (Value*   )NULL,
->>>>>>> 76b88029
                 graph_slice->row_offsets   .GetPointer(util::DEVICE),
                 graph_slice->column_indices.GetPointer(util::DEVICE),
                 (SizeT*   )NULL,
@@ -465,106 +365,6 @@
                 stream,
                 gunrock::oprtr::advance::V2V);
 
-<<<<<<< HEAD
-	if (debug_info && (retval = util::GRError(cudaDeviceSynchronize(),
-                "Prune Functor Advance::LaunchKernel failed", __FILE__, __LINE__))) break;
-	}
-	if(debug_info){
-	util::debug_init<<<128,128>>>(
-	     problem->data_slices[0]->d_c_set.GetPointer(util::DEVICE),
-	     problem->data_slices[0]->nodes_query,
-	     problem->data_slices[0]->nodes_data);
-	}
-	// Put the candidate index of each candidate edge into froms at its e_id position
-        // Fill the non-candidate edge positions with 0 in froms
-	//////////////////////////////////////////////////////////////////////////////////////
-	util::MemsetKernel<<<128,128>>>(
-	    problem->data_slices[0]->froms.GetPointer(util::DEVICE),
-	    0, graph_slice->edges);
-
-        attributes->queue_index  =0;
-        attributes->selector   =0;
-        attributes->queue_length = graph_slice->edges;
-        attributes->queue_reset  = true;
-
-	gunrock::oprtr::advance:: LaunchKernel<AdvanceKernelPolicy, SMProblem, LabelEdgeFunctor>(
-                statistics[0],
-                attributes[0],
-                d_data_slice,
-                (VertexId*)NULL,
-                (bool*    )NULL,
-                (bool*    )NULL,
-                d_scanned_edges,  // In order to use the output vertices from prevs filter functor 
-                queue->keys[attributes->selector].GetPointer(util::DEVICE),
-                queue->keys[attributes->selector^1].GetPointer(util::DEVICE),
-                (VertexId*)NULL,
-                (VertexId*)NULL,
-                graph_slice->row_offsets   .GetPointer(util::DEVICE),
-                graph_slice->column_indices.GetPointer(util::DEVICE),
-                (SizeT*   )NULL,
-                (VertexId*)NULL,
-                graph_slice->nodes,
-                graph_slice->edges,
-                work_progress[0],
-                context[0],
-                stream,
-                gunrock::oprtr::advance::V2V);
-
-	if (debug_info && (retval = util::GRError(cudaDeviceSynchronize(),
-                "Label Edge Functor Advance::LaunchKernel failed", __FILE__, __LINE__))) break;
-	if(debug_info){
-	util::debug_label<<<128,128>>>(
-		problem->data_slices[0]->froms.GetPointer(util::DEVICE),
-		problem->data_slices[0]->edges_data);
-	}
-	// Use d_query_col to store the number of candidate edges for each query edge
-	util::MemsetKernel<<<128,128>>>(
-	    problem->data_slices[0]->d_query_col.GetPointer(util::DEVICE), 0, 
-		(problem->data_slices[0]->edges_query));
-
-	util::MemsetKernel<<<128,128>>>(
-	    problem->data_slices[0]->froms_data.GetPointer(util::DEVICE), 0, 
-		(problem->data_slices[0]->edges_data/2 * problem->data_slices[0]->edges_query));
-	util::MemsetKernel<<<128,128>>>(
-	    problem->data_slices[0]->tos_data.GetPointer(util::DEVICE), 0, 
-		(problem->data_slices[0]->edges_query * problem->data_slices[0]->edges_data/2));
-
-	// collect candidate edges for each query edge
-	for(SizeT i=0; i<problem->data_slices[0]->edges_query; i++){
-
-	// Use d_data_degrees as flags of edge labels, initialized to 0
-	util::MemsetKernel<<<128,128>>>(
-	    problem->data_slices[0]->d_data_degrees.GetPointer(util::DEVICE), 0, graph_slice->edges);
-
-
-	// Mark the candidate edges for each query edge and store in d_data_degrees
-	util::Mark<<<128,128>>>(
-	    problem->data_slices[0]->edges_data,
-	    problem->data_slices[0]->froms.GetPointer(util::DEVICE),
-	    problem->data_slices[0]->d_data_degrees.GetPointer(util::DEVICE));
-
-	Scan<mgpu::MgpuScanTypeInc>(
-	    (int*)problem->data_slices[0]->d_data_degrees.GetPointer(util::DEVICE),
-	    problem->data_slices[0]->edges_data, (int)0, mgpu::plus<int>(), (int*)0, (int*)0,
-	    (int*)problem->data_slices[0]->d_data_degrees.GetPointer(util::DEVICE), context[0]);
-	// update the number of candidate edges for each query edge in d_query_col
-	util::Update<<<128,128>>>(
-	    i, problem->data_slices[0]->edges_query,
-	    problem->data_slices[0]->edges_data,
-	    problem->data_slices[0]->d_data_degrees.GetPointer(util::DEVICE),
-	    problem->data_slices[0]->froms.GetPointer(util::DEVICE),
-	    problem->data_slices[0]->d_query_col.GetPointer(util::DEVICE));
-
-	//////////////////////////////////////////////////////////////////////////////////////
-        // Collect candidate edges for each query edge using CollectFunctor
-	attributes -> queue_reset = false;
-        attributes->queue_length = graph_slice->edges;
-        attributes -> queue_index=0;
-        attributes -> selector =0;
-
-        gunrock::oprtr::advance:: LaunchKernel<AdvanceKernelPolicy, SMProblem, CollectFunctor>
-	(
-=======
 	        if (debug_info)
             {
                 if (retval = util::GRError(cudaStreamSynchronize(stream),
@@ -572,21 +372,21 @@
                 return retval;
             }
 	    }
-
+	    if(debug_info)
 	    util::debug_init<<<128,128, 0, stream>>>(
-	        data_slice ->c_set.GetPointer(util::DEVICE),
+	        data_slice ->d_c_set.GetPointer(util::DEVICE),
 	        data_slice ->nodes_query,
 	        data_slice ->nodes_data);
 
         // Put the candidate index of each candidate edge into d_temp_keys at its e_id position
         // Fill the non-candidate edge positions with 0 in d_temp_keys
         //////////////////////////////////////////////////////////////////////////////////////
-        util::MemsetKernel<<<128,128, 0, stream>>>(
-            data_slice -> temp_keys.GetPointer(util::DEVICE),
-            (SizeT)0, (nodes < edges) ? edges : nodes);
+	util::MemsetKernel<<<128,128, 0, stream>>>(
+	    data_slice -> froms.GetPointer(util::DEVICE),
+	    0, edges);
 
         attributes->queue_index  = 0;
-        attributes->selector     = 0;
+        attributes->selector    = 0;
         attributes->queue_length = edges;
         attributes->queue_reset  = true;
 
@@ -599,8 +399,8 @@
             (bool*    )NULL,
             (bool*    )NULL,
             d_scanned_edges,  // In order to use the output vertices from prevs filter functor 
+            queue->keys[attributes->selector  ].GetPointer(util::DEVICE),
             queue->keys[attributes->selector^1].GetPointer(util::DEVICE),
-            queue->keys[attributes->selector  ].GetPointer(util::DEVICE),
             (Value*   )NULL,
             (Value*   )NULL,
             graph_slice->row_offsets   .GetPointer(util::DEVICE),
@@ -620,35 +420,43 @@
                 "Label Edge Functor Advance::LaunchKernel failed", __FILE__, __LINE__)) 
             return retval;
         }
-
+	if(debug_info)
         util::debug_label<<<128, 128, 0, stream>>>(
-            data_slice -> temp_keys.GetPointer(util::DEVICE),
+            data_slice -> froms.GetPointer(util::DEVICE),
             data_slice -> edges_data);
 
         // Use d_query_col to store the number of candidate edges for each query edge
         util::MemsetKernel<<<128, 128, 0, stream>>>(
-            data_slice -> query_col.GetPointer(util::DEVICE), 
+            data_slice -> d_query_col.GetPointer(util::DEVICE), 
             0, data_slice -> edges_query);
+
+	util::MemsetKernel<<<128,128, 0, stream>>>(
+	    data_slice -> froms_data.GetPointer(util::DEVICE), 0, 
+		(data_slice -> edges_data/2 * data_slice->edges_query));
+
+	util::MemsetKernel<<<128,128, 0, stream>>>(
+	    data_slice -> tos_data.GetPointer(util::DEVICE), 0, 
+		(data_slice -> edges_query * data_slice -> edges_data/2));
 
         // collect candidate edges for each query edge
         for(SizeT i=0; i< data_slice -> edges_query; i++)
         {
             // Use d_data_degrees as flags of edge labels, initialized to 0
             util::MemsetKernel<<<128, 128, 0, stream>>>(
-                data_slice -> data_degrees.GetPointer(util::DEVICE), 
+                data_slice -> d_data_degrees.GetPointer(util::DEVICE), 
                 (SizeT)0, edges);
 
             // Mark the candidate edges for each query edge and store in d_data_degrees
             util::Mark<<<128, 128, 0, stream>>>(
                 data_slice -> edges_data,
-                data_slice -> temp_keys.GetPointer(util::DEVICE),
-                data_slice -> data_degrees.GetPointer(util::DEVICE));
+                data_slice -> froms.GetPointer(util::DEVICE),
+                data_slice -> d_data_degrees.GetPointer(util::DEVICE));
         
             Scan<mgpu::MgpuScanTypeInc>(
-                data_slice -> data_degrees.GetPointer(util::DEVICE),
+                (int*)data_slice -> d_data_degrees.GetPointer(util::DEVICE),
                 data_slice -> edges_data, 
-                (SizeT)0, mgpu::plus<SizeT>(), (SizeT*)NULL, (SizeT*)NULL,
-                data_slice -> data_degrees.GetPointer(util::DEVICE), 
+                (int)0, mgpu::plus<int>(), (int*)NULL, (int*)NULL,
+                (int*)data_slice -> d_data_degrees.GetPointer(util::DEVICE), 
                 context[0]);
 
             // update the number of candidate edges for each query edge in d_query_col
@@ -656,20 +464,19 @@
                 i,
                 data_slice -> edges_query,
                 data_slice -> edges_data,
-                data_slice -> data_degrees.GetPointer(util::DEVICE),
-                data_slice -> temp_keys.GetPointer(util::DEVICE),
-                data_slice -> query_col.GetPointer(util::DEVICE));
+                data_slice -> d_data_degrees.GetPointer(util::DEVICE),
+                data_slice -> froms.GetPointer(util::DEVICE),
+                data_slice -> d_query_col.GetPointer(util::DEVICE));
 
             //////////////////////////////////////////////////////////////////////////////////////
             // Collect candidate edges for each query edge using CollectFunctor
             attributes -> queue_reset  = false;
             attributes -> queue_length = edges;
-            // attributes -> queue_index++;
-            // attributes -> selector ^= 1;
+            attributes -> queue_index  = 0;
+            attributes -> selector     = 0;
 
             gunrock::oprtr::advance::LaunchKernel
                 <AdvanceKernelPolicy, Problem, CollectFunctor>(
->>>>>>> 76b88029
                 statistics[0],
                 attributes[0],
                 d_data_slice,
@@ -677,16 +484,10 @@
                 (bool*    )NULL,
                 (bool*    )NULL,
                 d_scanned_edges,  // In order to use the output vertices from prevs filter functor 
-                queue->keys[attributes->selector].GetPointer(util::DEVICE),
+                queue->keys[attributes->selector  ].GetPointer(util::DEVICE),
                 queue->keys[attributes->selector^1].GetPointer(util::DEVICE),
-<<<<<<< HEAD
-                (VertexId*)NULL,
-                (VertexId*)NULL,
-=======
-                queue->keys[attributes->selector  ].GetPointer(util::DEVICE),
                 (Value*   )NULL,
                 (Value*   )NULL,
->>>>>>> 76b88029
                 graph_slice->row_offsets   .GetPointer(util::DEVICE),
                 graph_slice->column_indices.GetPointer(util::DEVICE),
                 (SizeT*   )NULL,
@@ -698,146 +499,11 @@
                 stream,
                 gunrock::oprtr::advance::V2V);
 
-<<<<<<< HEAD
-	if (debug_info && (retval = util::GRError(cudaDeviceSynchronize(),
-                "Collect Functor Advance::LaunchKernel failed", __FILE__, __LINE__))) break;
-	if(debug_info){
-	util::debug<<<128,128>>>(
-	    i,
-	    problem->data_slices[0]->froms_data.GetPointer(util::DEVICE), 
-	    problem->data_slices[0]->tos_data.GetPointer(util::DEVICE), 
-	    problem->data_slices[0]->froms_query.GetPointer(util::DEVICE), 
-	    problem->data_slices[0]->tos_query.GetPointer(util::DEVICE), 
-	    problem->data_slices[0]->d_query_col.GetPointer(util::DEVICE), 
-	    problem->data_slices[0]->edges_query, problem->data_slices[0]->edges_data);
-
-	}
-
-	if (debug_info && (retval = util::GRError(cudaDeviceSynchronize(),
-                "Debug failed", __FILE__, __LINE__))) break;
-	}  //end of for loop
-
-
-//Joining step
-	// Use d_query_row[0] to store the number of matched subgraphs in each join step
-	// Use d_query_row[1] to store the number of matched subgraphs in previous iteration
-	util::MemsetKernel<<<128,128>>>(
-	    problem->data_slices[0]->d_query_row.GetPointer(util::DEVICE), 0, 
-	    problem->data_slices[0]->nodes_query+1);
-
-	util::MemsetKernel<<<128,128>>>(
-	    problem->data_slices[0]->froms.GetPointer(util::DEVICE), -1, 
-	    problem->data_slices[0]->nodes_data*problem->data_slices[0]->nodes_data * 
-	    problem->data_slices[0]->edges_query);
-
-	util::MemsetKernel<<<128,128>>>(
-	    problem->data_slices[0]->tos.GetPointer(util::DEVICE), -1, 
-	    problem->data_slices[0]->nodes_data*problem->data_slices[0]->nodes_data * 
-	    problem->data_slices[0]->edges_query);
-
-	for(int i=0; i<problem->data_slices[0]->edges_query-1; i++){
-	// Use d_c_set as flags of success join, initialized to 0
-	util::MemsetKernel<<<128,128>>>(
-	    problem->data_slices[0]->d_c_set.GetPointer(util::DEVICE), false, 
-	    problem->data_slices[0]->nodes_data*problem->data_slices[0]->nodes_data*
-	    problem->data_slices[0]->edges_data/2);
-	/////////////////////////////////////////////////////////
-        // Kernel Join
-        gunrock::util::Join<<<128,128>>>(
-                problem->data_slices[0]->edges_query,
-	    	i,
-                problem->data_slices[0]->d_query_col.GetPointer(util::DEVICE),
-		problem->data_slices[0]->d_query_row.GetPointer(util::DEVICE),
-                problem->data_slices[0]->d_c_set.GetPointer(util::DEVICE),
-                problem->data_slices[0]->flag.GetPointer(util::DEVICE),
-                problem->data_slices[0]->froms_data.GetPointer(util::DEVICE),
-                problem->data_slices[0]->tos_data.GetPointer(util::DEVICE),
-                problem->data_slices[0]->froms.GetPointer(util::DEVICE),
-                problem->data_slices[0]->tos.GetPointer(util::DEVICE));
-
-
-       	if (debug_info && (retval = util::GRError(cudaDeviceSynchronize(),
-                "Join Kernel failed", __FILE__, __LINE__))) break;
-	if(debug_info==1 && i==0)
-util::debug_0<<<128,128>>>(
-	problem->data_slices[0]->d_c_set.GetPointer(util::DEVICE),
-        problem->data_slices[0]->d_query_col.GetPointer(util::DEVICE),
-	problem->data_slices[0]->d_query_row.GetPointer(util::DEVICE),
-        problem->data_slices[0]->froms_data.GetPointer(util::DEVICE),
-        problem->data_slices[0]->tos_data.GetPointer(util::DEVICE),
-	problem->data_slices[0]->edges_query,
-	i);
-	
-/*	Scan<mgpu::MgpuScanTypeInc>(
-	    (int*)problem->data_slices[0]->d_data_degrees.GetPointer(util::DEVICE),
-	    5000, 
-	    (int)0, mgpu::plus<int>(), (int*)0, (int*)0,
-	    (int*)problem->data_slices[0]->d_data_degrees.GetPointer(util::DEVICE), context[0]);
-*/
-
-//if(util::GRError(
-//	(retval = cudaMalloc(&d_in,problem->data_slices[0]->nodes_data*problem->data_slices[0]->nodes_data*problem->data_slices[0]->edges_data/2*sizeof(bool))),
-//	"CUBSelect malloc d_in failed",
-//	__FILE__, __LINE__))  return retval;
-
-        util::MemsetKernel<<<128,128>>>(
-	    problem->data_slices[0]->d_data_degrees.GetPointer(util::DEVICE), 0, 
-	    problem->data_slices[0]->nodes_data*problem->data_slices[0]->nodes_data);
-	util::MemsetIdxKernel<<<128,128>>>(
-	    problem->data_slices[0]->d_in.GetPointer(util::DEVICE),
-		problem->data_slices[0]->nodes_data*problem->data_slices[0]->nodes_data
-		*problem->data_slices[0]->edges_data/2);
-	util::CUBSelect_flagged<VertexId, SizeT, SizeT, bool>(
-		problem->data_slices[0]->d_in.GetPointer(util::DEVICE),
-		problem->data_slices[0]->d_c_set.GetPointer(util::DEVICE),
-		problem->data_slices[0]->d_data_degrees.GetPointer(util::DEVICE),
-		problem->data_slices[0]->d_query_row.GetPointer(util::DEVICE),
-		problem->data_slices[0]->nodes_data*problem->data_slices[0]->nodes_data
-		*problem->data_slices[0]->edges_data/2);
-	//if(debug_info){ 
-	util::debug_select<<<128,128>>>(i,
-		problem->data_slices[0]->d_in.GetPointer(util::DEVICE),
-		problem->data_slices[0]->nodes_data,
-		problem->data_slices[0]->edges_data,
-		problem->data_slices[0]->d_c_set.GetPointer(util::DEVICE),
-		problem->data_slices[0]->d_data_degrees.GetPointer(util::DEVICE),
-		problem->data_slices[0]->d_query_row.GetPointer(util::DEVICE));  
-//	}
-//if(util::GRError(
-//	(retval = cudaFree(d_in)),
-//	"CUBSelect free d_in failed",
-//	__FILE__, __LINE__)) return retval;
-
-	// Collect the valid joined edges to consecutive places	
- 	util::Collect<<<128,128>>>(
-            problem->data_slices[0]->edges_query,
-	    i,
-            problem->data_slices[0]->d_data_degrees.GetPointer(util::DEVICE),
-	    problem->data_slices[0]->froms_data.GetPointer(util::DEVICE),
-	    problem->data_slices[0]->tos_data.GetPointer(util::DEVICE),
-	    problem->data_slices[0]->froms.GetPointer(util::DEVICE),
-	    problem->data_slices[0]->tos.GetPointer(util::DEVICE),
-            problem->data_slices[0]->d_query_col.GetPointer(util::DEVICE),
-            problem->data_slices[0]->d_query_row.GetPointer(util::DEVICE));
- 
-       	if (debug_info && (retval = util::GRError(cudaDeviceSynchronize(),
-                "Collect Kernel failed", __FILE__, __LINE__))) break;
-	if(debug_info)
-	util::debug_1<<<128,128>>>(
-	    problem->data_slices[0]->froms.GetPointer(util::DEVICE),
-	    problem->data_slices[0]->tos.GetPointer(util::DEVICE),
-	    problem->data_slices[0]->d_data_degrees.GetPointer(util::DEVICE),
-	    problem->data_slices[0]->d_query_col.GetPointer(util::DEVICE),
-	    problem->data_slices[0]->d_query_row.GetPointer(util::DEVICE),
-	    problem->data_slices[0]->edges_query);
-        }
-
-=======
 	        if (debug_info)
-            {
-                if (retval = util::GRError(cudaStreamSynchronize(stream),
-                    "Collect Functor Advance::LaunchKernel failed", __FILE__, __LINE__))
-                return retval;
+                {
+                    if (retval = util::GRError(cudaStreamSynchronize(stream),
+                    	"Collect Functor Advance::LaunchKernel failed", __FILE__, __LINE__))
+                    	return retval;
 
 	            util::debug<<<128,128, 0, stream>>>(
                     i,
@@ -845,38 +511,51 @@
                     data_slice -> tos_data      .GetPointer(util::DEVICE), 
                     data_slice -> froms_query   .GetPointer(util::DEVICE), 
                     data_slice -> tos_query     .GetPointer(util::DEVICE), 
-                    data_slice -> query_col     .GetPointer(util::DEVICE), 
+                    data_slice -> d_query_col   .GetPointer(util::DEVICE), 
                     data_slice -> edges_query, 
                     data_slice -> edges_data);
 
-                if (retval = util::GRError(cudaStreamSynchronize(stream),
-                    "Debug failed", __FILE__, __LINE__)) 
-                    return retval;
+                    if (retval = util::GRError(cudaStreamSynchronize(stream),
+                    	"Debug failed", __FILE__, __LINE__)) 
+                    	return retval;
 
 	        }
-        }  //end of for loop
+        }  //end of edge collection
 
         //Joining step
 	    // Use d_query_row[0] to store the number of matched subgraphs in each join step
+	    // Use d_query_row[1] to store the number of matched subgraphs in previous iteration
 	    util::MemsetKernel<<<128,128,0,stream>>>(
-	        data_slice -> query_row.GetPointer(util::DEVICE), 
-            (SizeT)0, 1);
+	        data_slice -> d_query_row.GetPointer(util::DEVICE), (SizeT)0, 
+		data_slice -> nodes_query + 1);
+
+	    util::MemsetKernel<<<128,128,0,stream>>>(
+	        data_slice -> froms.GetPointer(util::DEVICE), -1, 
+		data_slice -> nodes_data * data_slice -> nodes_data *
+		data_slice -> edges_query);
+
+	    util::MemsetKernel<<<128,128,0,stream>>>(
+	        data_slice -> tos.GetPointer(util::DEVICE), -1, 
+		data_slice -> nodes_data * data_slice -> nodes_data *
+		data_slice -> edges_query);
 
 	    for(SizeT i=0; i< data_slice -> edges_query-1; i++)
         {
             // Use d_data_degrees as flags of success join, initialized to 0
             util::MemsetKernel<<<128,128,0,stream>>>(
-                data_slice -> data_degrees.GetPointer(util::DEVICE), 
-                (SizeT)0, 3000);
+                data_slice -> d_c_set.GetPointer(util::DEVICE), 
+                false, 
+		data_slice -> nodes_data * data_slice -> nodes_data * 
+		data_slice -> edges_data/2);
 
             /////////////////////////////////////////////////////////
             // Kernel Join
             util::Join<<<128,128,0,stream>>>(
                 data_slice -> edges_query,
                 i,
-                data_slice -> query_col     .GetPointer(util::DEVICE),
-                data_slice -> query_row     .GetPointer(util::DEVICE),
-                data_slice -> data_degrees  .GetPointer(util::DEVICE),
+                data_slice -> d_query_col   .GetPointer(util::DEVICE),
+                data_slice -> d_query_row   .GetPointer(util::DEVICE),
+                data_slice -> d_c_set       .GetPointer(util::DEVICE),
                 data_slice -> flag          .GetPointer(util::DEVICE),
                 data_slice -> froms_data    .GetPointer(util::DEVICE),
                 data_slice -> tos_data      .GetPointer(util::DEVICE),
@@ -890,43 +569,62 @@
                     return retval;
             }
 
-            /*util::debug_0<<<128,128,0,stream>>>(
-	            data_slice -> data_degrees.GetPointer(util::DEVICE),
-	            data_slice -> edges_data);
-            */	
-            Scan<mgpu::MgpuScanTypeInc>(
+	    if (debug_info == 1 && i==0)
+            util::debug_0<<<128,128,0,stream>>>(
+	            data_slice -> d_c_set.GetPointer(util::DEVICE),
+	            data_slice -> d_query_col.GetPointer(util::DEVICE),
+	            data_slice -> d_query_row.GetPointer(util::DEVICE),
+	            data_slice -> froms_data.GetPointer(util::DEVICE),
+	            data_slice -> tos_data.GetPointer(util::DEVICE),
+	            data_slice -> edges_data,
+		    i);
+            	
+           /* Scan<mgpu::MgpuScanTypeInc>(
                 data_slice -> data_degrees.GetPointer(util::DEVICE),
                 3000, 
                 (SizeT)0, mgpu::plus<SizeT>(), (SizeT*)NULL, (SizeT*)NULL,
                 data_slice -> data_degrees.GetPointer(util::DEVICE), 
-                context[0]);
-
-            /*util::MemsetKernel<<<128,128,0,stream>>>(
-                data_slice ->c_set.GetPointer(util::DEVICE),0,
-			    data_slice ->nodes_query * data_slice ->nodes_data);
-
-	        util::CUBSelect_flagged<SizeT, SizeT>(
-                data_slice -> c_set.GetPointer(util::DEVICE),
-                1000,
-                data_slice -> data_degrees.GetPointer(util::DEVICE), 
-                (unsigned int*)data_slice -> query_row.GetPointer(util::DEVICE));
-
+                context[0]);*/
+
+                util::MemsetKernel<<<128,128,0,stream>>>(
+                data_slice -> d_data_degrees.GetPointer(util::DEVICE), 0,
+			    data_slice ->nodes_data * data_slice ->nodes_data);
+
+		util::MemsetIdxKernel<<<128,128, 0, stream>>>(
+		data_slice -> d_in.GetPointer(util::DEVICE),
+		data_slice -> nodes_data * data_slice -> nodes_data *
+		data_slice -> edges_data / 2);
+
+	        util::CUBSelect_flagged<VertexId, SizeT, SizeT, bool>(
+                data_slice -> d_in.GetPointer(util::DEVICE),
+                data_slice -> d_c_set.GetPointer(util::DEVICE),
+                data_slice -> d_data_degrees.GetPointer(util::DEVICE), 
+                data_slice -> d_query_row.GetPointer(util::DEVICE),
+		data_slice -> nodes_data * data_slice -> nodes_data *
+		data_slice -> edges_data / 2);
+
+		if(debug_info)
 	        util::debug_select<<<128,128,0,stream>>>(
-                data_slice -> c_set.GetPointer(util::DEVICE),
-		        data_slice -> data_degrees.GetPointer(util::DEVICE));
-            */
+		i,
+                data_slice -> d_in.GetPointer(util::DEVICE),
+		data_slice -> nodes_data,
+		data_slice -> edges_data,
+                data_slice -> d_c_set.GetPointer(util::DEVICE),
+		data_slice -> d_data_degrees.GetPointer(util::DEVICE),
+                data_slice -> d_query_row.GetPointer(util::DEVICE));
+            
 
 	        // Collect the valid joined edges to consecutive places	
  	        util::Collect<<<128,128,0,stream>>>(
                 data_slice -> edges_query,
-	            i,
-                data_slice -> data_degrees  .GetPointer(util::DEVICE),
+	        i,
+                data_slice -> d_data_degrees.GetPointer(util::DEVICE),
                 data_slice -> froms_data    .GetPointer(util::DEVICE),
                 data_slice -> tos_data      .GetPointer(util::DEVICE),
                 data_slice -> froms         .GetPointer(util::DEVICE),
                 data_slice -> tos           .GetPointer(util::DEVICE),
-                data_slice -> query_col     .GetPointer(util::DEVICE),
-                data_slice -> query_row     .GetPointer(util::DEVICE));
+                data_slice -> d_query_col   .GetPointer(util::DEVICE),
+                data_slice -> d_query_row   .GetPointer(util::DEVICE));
  
        	    if (debug_info)
             {
@@ -935,18 +633,15 @@
                 break;
             }
         }
->>>>>>> 76b88029
-
-	    /*if(debug_info)
-        {
+
+	    if(debug_info)
 	        util::debug_1<<<128,128,0,stream>>>(
 	            data_slice -> froms         .GetPointer(util::DEVICE),
 	            data_slice -> tos           .GetPointer(util::DEVICE),
-	            data_slice -> data_degrees  .GetPointer(util::DEVICE),
-	            data_slice -> query_col     .GetPointer(util::DEVICE),
-	            data_slice -> query_row     .GetPointer(util::DEVICE),
+	            data_slice -> d_data_degrees.GetPointer(util::DEVICE),
+	            data_slice -> d_query_col   .GetPointer(util::DEVICE),
+	            data_slice -> d_query_row   .GetPointer(util::DEVICE),
 	            data_slice -> edges_query);
-        }*/
 
         return retval;
     }
