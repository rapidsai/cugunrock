// ----------------------------------------------------------------------------
// Gunrock -- Fast and Efficient GPU Graph Library
// ----------------------------------------------------------------------------
// This source code is distributed under the terms of LICENSE.TXT
// in the root directory of this source distribution.
// ----------------------------------------------------------------------------

/**
 * @file ss_app.cu
 *
 * @brief subgraph matching (SM) application
 */

#include <gunrock/app/sm/sm_app.cuh>

namespace gunrock {
namespace app {
namespace sm {

cudaError_t UseParameters(util::Parameters &parameters) {
  cudaError_t retval = cudaSuccess;
  GUARD_CU(UseParameters_app(parameters));
  GUARD_CU(UseParameters_problem(parameters));
  GUARD_CU(UseParameters_enactor(parameters));
  GUARD_CU(UseParameters_test(parameters));

  return retval;
}

<<<<<<< HEAD
} // namespace sm
} // namespace app
} // namespace gunrock

=======
/**
 * @brief Run SM tests
 * @tparam     GraphT        Type of the graph
 * @tparam     ValueT        Type of the distances
 * @param[in]  parameters    Excution parameters
 * @param[in]  graph         Input graph
 * @param[in]  ref_distances Reference distances
 * @param[in]  target        Whether to perform the SM
 * \return cudaError_t error message(s), if any
 */
template <typename GraphT, typename VertexT = typename GraphT::VertexT>
cudaError_t RunTests(util::Parameters &parameters, GraphT &data_graph,
                     GraphT &query_graph, VertexT *ref_subgraphs,
                     util::Location target = util::DEVICE) {
  cudaError_t retval = cudaSuccess;
  typedef typename GraphT::SizeT SizeT;
  typedef Problem<GraphT> ProblemT;
  typedef Enactor<ProblemT> EnactorT;
  util::CpuTimer cpu_timer, total_timer;
  cpu_timer.Start();
  total_timer.Start();

  // parse configurations from parameters
  bool quiet_mode = parameters.Get<bool>("quiet");
  int num_runs = parameters.Get<int>("num-runs");
  std::string validation = parameters.Get<std::string>("validation");
  util::Info info("SM", parameters, data_graph);  // initialize Info structure

  VertexT *h_subgraphs = new VertexT[data_graph.nodes];

  ProblemT problem(parameters);
  EnactorT enactor;
  GUARD_CU(problem.Init(data_graph, query_graph, target));
  GUARD_CU(enactor.Init(problem, target));
  cpu_timer.Stop();
  parameters.Set("preprocess-time", cpu_timer.ElapsedMillis());

  // perform SM
  for (int run_num = 0; run_num < num_runs; ++run_num) {
    GUARD_CU(problem.Reset(target));
    GUARD_CU(enactor.Reset(data_graph.edges, target));
    util::PrintMsg("__________________________", !quiet_mode);

    cpu_timer.Start();
    GUARD_CU(enactor.Enact());
    cpu_timer.Stop();
    info.CollectSingleRun(cpu_timer.ElapsedMillis());

    util::PrintMsg(
        "--------------------------\nRun " + std::to_string(run_num) +
            " elapsed: " + std::to_string(cpu_timer.ElapsedMillis()) +
            " ms, #iterations = " +
            std::to_string(enactor.enactor_slices[0].enactor_stats.iteration),
        !quiet_mode);

    if (validation == "each") {
      GUARD_CU(problem.Extract(h_subgraphs));
      SizeT num_errors =
          app::sm::Validate_Results(parameters, data_graph, query_graph,
                                    h_subgraphs, ref_subgraphs, false);
    }
  }

  cpu_timer.Start();
  // Copy out results
  GUARD_CU(problem.Extract(h_subgraphs));
  if (validation == "last") {
    SizeT num_errors = app::sm::Validate_Results(
        parameters, data_graph, query_graph, h_subgraphs, ref_subgraphs, false);
  }

  // compute running statistics
  info.ComputeTraversalStats(enactor, (VertexT *)NULL);
// Display_Memory_Usage(problem);
#ifdef ENABLE_PERFORMANCE_PROFILING
  // Display_Performance_Profiling(enactor);
#endif
  // Clean up
  GUARD_CU(enactor.Release(target));
  GUARD_CU(problem.Release(target));
  delete[] h_subgraphs;
  h_subgraphs = NULL;
  cpu_timer.Stop();
  total_timer.Stop();

  info.Finalize(cpu_timer.ElapsedMillis(), total_timer.ElapsedMillis());
  return retval;
}

}  // namespace sm
}  // namespace app
}  // namespace gunrock

/*
 * @brief Entry of gunrock_sm function
 * @tparam     GraphT     Type of the graph
 * @tparam     ValueT     Type of the distances
 * @param[in]  parameters Excution parameters
 * @param[in]  graph      Input graph
 * @param[out] distances  Return shortest distance to source per vertex
 * @param[out] preds      Return predecessors of each vertex
 * \return     double     Return accumulated elapsed times for all runs
 */
template <typename GraphT, typename ValueT = typename GraphT::ValueT>
double gunrock_sm(gunrock::util::Parameters &parameters, GraphT &data_graph,
                  GraphT &query_graph, typename GraphT::VertexT *subgraphs) {
  typedef typename GraphT::VertexT VertexT;
  typedef gunrock::app::sm::Problem<GraphT> ProblemT;
  typedef gunrock::app::sm::Enactor<ProblemT> EnactorT;
  gunrock::util::CpuTimer cpu_timer;
  gunrock::util::Location target = gunrock::util::DEVICE;
  double total_time = 0;
  if (parameters.UseDefault("quiet")) parameters.Set("quiet", true);

  // Allocate problem and enactor on GPU, and initialize them
  ProblemT problem(parameters);
  EnactorT enactor;
  problem.Init(data_graph, target);
  enactor.Init(problem, target);

  int num_runs = parameters.Get<int>("num-runs");
  for (int run_num = 0; run_num < num_runs; ++run_num) {
    problem.Reset(target);
    enactor.Reset(target);

    cpu_timer.Start();
    enactor.Enact();
    cpu_timer.Stop();

    total_time += cpu_timer.ElapsedMillis();
    //        problem.Extract(node, subgraphs, NULL, target);
    problem.Extract(subgraphs, target);
  }

  enactor.Release(target);
  problem.Release(target);
  return total_time;
}
>>>>>>> eae43109

/*
 * @brief Simple interface take in graph as CSR format
 * @param[in]  num_nodes   Number of veritces in the input graph
 * @param[in]  num_edges   Number of edges in the input graph
 * @param[in]  row_offsets CSR-formatted graph input row offsets
 * @param[in]  col_indices CSR-formatted graph input column indices
 * @param[in]  edge_values CSR-formatted graph input edge weights
 * @param[in]  num_runs    Number of runs to perform SM
 * @param[out] subgraphs   Return number of subgraphs
 * \return     double      Return accumulated elapsed times for all runs
 */
<<<<<<< HEAD
double sm(
    const int            num_nodes,
    const int            num_edges,
    const int           *row_offsets,
    const int           *col_indices,
    const unsigned long *edge_values,
    const int            num_runs,
          int           *subgraphs)
{
    return sm(num_nodes, num_edges, row_offsets, col_indices,
        edge_values, 1 /* num_runs */, subgraphs);
=======
template <typename VertexT = int, typename SizeT = int,
          typename GValueT = unsigned long>
double sm(const SizeT num_nodes, const SizeT num_edges,
          const SizeT *row_offsets, const VertexT *col_indices,
          const GValueT *edge_values, const int num_runs, VertexT *subgraphs) {
  typedef typename gunrock::app::TestGraph<VertexT, SizeT, GValueT,
                                           gunrock::graph::HAS_EDGE_VALUES |
                                               gunrock::graph::HAS_CSR>
      GraphT;
  typedef typename GraphT::CsrT CsrT;

  // Setup parameters
  gunrock::util::Parameters parameters("sm");
  gunrock::graphio::UseParameters(parameters);
  gunrock::app::sm::UseParameters(parameters);
  gunrock::app::UseParameters_test(parameters);
  parameters.Parse_CommandLine(0, NULL);
  parameters.Set("graph-type", "by-pass");
  parameters.Set("num-runs", num_runs);
  bool quiet = parameters.Get<bool>("quiet");
  GraphT data_graph;
  GraphT query_graph;
  // Assign pointers into gunrock graph format
  data_graph.CsrT::Allocate(num_nodes, num_edges, gunrock::util::HOST);
  data_graph.CsrT::row_offsets.SetPointer(row_offsets, num_nodes + 1,
                                          gunrock::util::HOST);
  data_graph.CsrT::column_indices.SetPointer(col_indices, num_edges,
                                             gunrock::util::HOST);
  data_graph.CsrT::edge_values.SetPointer(edge_values, num_edges,
                                          gunrock::util::HOST);
  data_graph.FromCsr(data_graph.csr(), true, quiet);
  gunrock::graphio::LoadGraph(parameters, data_graph);
  gunrock::graphio::LoadGraph(parameters, query_graph, "pattern-");

  // Run the SM
  double elapsed_time =
      gunrock_sm(parameters, data_graph, query_graph, subgraphs);
  // Cleanup
  data_graph.Release();

  return elapsed_time;
>>>>>>> eae43109
}

// Leave this at the end of the file
// Local Variables:
// mode:c++
// c-file-style: "NVIDIA"
// End:<|MERGE_RESOLUTION|>--- conflicted
+++ resolved
@@ -27,151 +27,9 @@
   return retval;
 }
 
-<<<<<<< HEAD
 } // namespace sm
 } // namespace app
 } // namespace gunrock
-
-=======
-/**
- * @brief Run SM tests
- * @tparam     GraphT        Type of the graph
- * @tparam     ValueT        Type of the distances
- * @param[in]  parameters    Excution parameters
- * @param[in]  graph         Input graph
- * @param[in]  ref_distances Reference distances
- * @param[in]  target        Whether to perform the SM
- * \return cudaError_t error message(s), if any
- */
-template <typename GraphT, typename VertexT = typename GraphT::VertexT>
-cudaError_t RunTests(util::Parameters &parameters, GraphT &data_graph,
-                     GraphT &query_graph, VertexT *ref_subgraphs,
-                     util::Location target = util::DEVICE) {
-  cudaError_t retval = cudaSuccess;
-  typedef typename GraphT::SizeT SizeT;
-  typedef Problem<GraphT> ProblemT;
-  typedef Enactor<ProblemT> EnactorT;
-  util::CpuTimer cpu_timer, total_timer;
-  cpu_timer.Start();
-  total_timer.Start();
-
-  // parse configurations from parameters
-  bool quiet_mode = parameters.Get<bool>("quiet");
-  int num_runs = parameters.Get<int>("num-runs");
-  std::string validation = parameters.Get<std::string>("validation");
-  util::Info info("SM", parameters, data_graph);  // initialize Info structure
-
-  VertexT *h_subgraphs = new VertexT[data_graph.nodes];
-
-  ProblemT problem(parameters);
-  EnactorT enactor;
-  GUARD_CU(problem.Init(data_graph, query_graph, target));
-  GUARD_CU(enactor.Init(problem, target));
-  cpu_timer.Stop();
-  parameters.Set("preprocess-time", cpu_timer.ElapsedMillis());
-
-  // perform SM
-  for (int run_num = 0; run_num < num_runs; ++run_num) {
-    GUARD_CU(problem.Reset(target));
-    GUARD_CU(enactor.Reset(data_graph.edges, target));
-    util::PrintMsg("__________________________", !quiet_mode);
-
-    cpu_timer.Start();
-    GUARD_CU(enactor.Enact());
-    cpu_timer.Stop();
-    info.CollectSingleRun(cpu_timer.ElapsedMillis());
-
-    util::PrintMsg(
-        "--------------------------\nRun " + std::to_string(run_num) +
-            " elapsed: " + std::to_string(cpu_timer.ElapsedMillis()) +
-            " ms, #iterations = " +
-            std::to_string(enactor.enactor_slices[0].enactor_stats.iteration),
-        !quiet_mode);
-
-    if (validation == "each") {
-      GUARD_CU(problem.Extract(h_subgraphs));
-      SizeT num_errors =
-          app::sm::Validate_Results(parameters, data_graph, query_graph,
-                                    h_subgraphs, ref_subgraphs, false);
-    }
-  }
-
-  cpu_timer.Start();
-  // Copy out results
-  GUARD_CU(problem.Extract(h_subgraphs));
-  if (validation == "last") {
-    SizeT num_errors = app::sm::Validate_Results(
-        parameters, data_graph, query_graph, h_subgraphs, ref_subgraphs, false);
-  }
-
-  // compute running statistics
-  info.ComputeTraversalStats(enactor, (VertexT *)NULL);
-// Display_Memory_Usage(problem);
-#ifdef ENABLE_PERFORMANCE_PROFILING
-  // Display_Performance_Profiling(enactor);
-#endif
-  // Clean up
-  GUARD_CU(enactor.Release(target));
-  GUARD_CU(problem.Release(target));
-  delete[] h_subgraphs;
-  h_subgraphs = NULL;
-  cpu_timer.Stop();
-  total_timer.Stop();
-
-  info.Finalize(cpu_timer.ElapsedMillis(), total_timer.ElapsedMillis());
-  return retval;
-}
-
-}  // namespace sm
-}  // namespace app
-}  // namespace gunrock
-
-/*
- * @brief Entry of gunrock_sm function
- * @tparam     GraphT     Type of the graph
- * @tparam     ValueT     Type of the distances
- * @param[in]  parameters Excution parameters
- * @param[in]  graph      Input graph
- * @param[out] distances  Return shortest distance to source per vertex
- * @param[out] preds      Return predecessors of each vertex
- * \return     double     Return accumulated elapsed times for all runs
- */
-template <typename GraphT, typename ValueT = typename GraphT::ValueT>
-double gunrock_sm(gunrock::util::Parameters &parameters, GraphT &data_graph,
-                  GraphT &query_graph, typename GraphT::VertexT *subgraphs) {
-  typedef typename GraphT::VertexT VertexT;
-  typedef gunrock::app::sm::Problem<GraphT> ProblemT;
-  typedef gunrock::app::sm::Enactor<ProblemT> EnactorT;
-  gunrock::util::CpuTimer cpu_timer;
-  gunrock::util::Location target = gunrock::util::DEVICE;
-  double total_time = 0;
-  if (parameters.UseDefault("quiet")) parameters.Set("quiet", true);
-
-  // Allocate problem and enactor on GPU, and initialize them
-  ProblemT problem(parameters);
-  EnactorT enactor;
-  problem.Init(data_graph, target);
-  enactor.Init(problem, target);
-
-  int num_runs = parameters.Get<int>("num-runs");
-  for (int run_num = 0; run_num < num_runs; ++run_num) {
-    problem.Reset(target);
-    enactor.Reset(target);
-
-    cpu_timer.Start();
-    enactor.Enact();
-    cpu_timer.Stop();
-
-    total_time += cpu_timer.ElapsedMillis();
-    //        problem.Extract(node, subgraphs, NULL, target);
-    problem.Extract(subgraphs, target);
-  }
-
-  enactor.Release(target);
-  problem.Release(target);
-  return total_time;
-}
->>>>>>> eae43109
 
 /*
  * @brief Simple interface take in graph as CSR format
@@ -184,7 +42,6 @@
  * @param[out] subgraphs   Return number of subgraphs
  * \return     double      Return accumulated elapsed times for all runs
  */
-<<<<<<< HEAD
 double sm(
     const int            num_nodes,
     const int            num_edges,
@@ -196,49 +53,6 @@
 {
     return sm(num_nodes, num_edges, row_offsets, col_indices,
         edge_values, 1 /* num_runs */, subgraphs);
-=======
-template <typename VertexT = int, typename SizeT = int,
-          typename GValueT = unsigned long>
-double sm(const SizeT num_nodes, const SizeT num_edges,
-          const SizeT *row_offsets, const VertexT *col_indices,
-          const GValueT *edge_values, const int num_runs, VertexT *subgraphs) {
-  typedef typename gunrock::app::TestGraph<VertexT, SizeT, GValueT,
-                                           gunrock::graph::HAS_EDGE_VALUES |
-                                               gunrock::graph::HAS_CSR>
-      GraphT;
-  typedef typename GraphT::CsrT CsrT;
-
-  // Setup parameters
-  gunrock::util::Parameters parameters("sm");
-  gunrock::graphio::UseParameters(parameters);
-  gunrock::app::sm::UseParameters(parameters);
-  gunrock::app::UseParameters_test(parameters);
-  parameters.Parse_CommandLine(0, NULL);
-  parameters.Set("graph-type", "by-pass");
-  parameters.Set("num-runs", num_runs);
-  bool quiet = parameters.Get<bool>("quiet");
-  GraphT data_graph;
-  GraphT query_graph;
-  // Assign pointers into gunrock graph format
-  data_graph.CsrT::Allocate(num_nodes, num_edges, gunrock::util::HOST);
-  data_graph.CsrT::row_offsets.SetPointer(row_offsets, num_nodes + 1,
-                                          gunrock::util::HOST);
-  data_graph.CsrT::column_indices.SetPointer(col_indices, num_edges,
-                                             gunrock::util::HOST);
-  data_graph.CsrT::edge_values.SetPointer(edge_values, num_edges,
-                                          gunrock::util::HOST);
-  data_graph.FromCsr(data_graph.csr(), true, quiet);
-  gunrock::graphio::LoadGraph(parameters, data_graph);
-  gunrock::graphio::LoadGraph(parameters, query_graph, "pattern-");
-
-  // Run the SM
-  double elapsed_time =
-      gunrock_sm(parameters, data_graph, query_graph, subgraphs);
-  // Cleanup
-  data_graph.Release();
-
-  return elapsed_time;
->>>>>>> eae43109
 }
 
 // Leave this at the end of the file
