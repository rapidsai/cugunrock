--- conflicted
+++ resolved
@@ -19,7 +19,7 @@
 #include <gunrock/app/enactor_loop.cuh>
 #include <gunrock/oprtr/oprtr.cuh>
 #include <gunrock/util/reduce_device.cuh>
- 
+
 #include <gunrock/app/hits/hits_problem.cuh>
 
 namespace gunrock {
@@ -27,334 +27,6 @@
 namespace hits {
 
 /**
-<<<<<<< HEAD
- * @brief HITS problem enactor class.
- *
- * @tparam INSTRUMWENT Boolean type to show whether or not to collect per-CTA
- * clock-count statistics
- */
-template <typename _Problem>
-class HITSEnactor : public EnactorBase<typename _Problem::SizeT> {
- public:
-  typedef _Problem Problem;
-  typedef typename Problem::SizeT SizeT;
-  typedef typename Problem::VertexId VertexId;
-  typedef typename Problem::Value Value;
-  typedef EnactorBase<SizeT> BaseEnactor;
-  Problem *problem;
-  ContextPtr *context;
-
-  // Members
- protected:
-  /**
-   * Current iteration, also used to get the final search depth of the HITS
-   * search
-   */
-  long long iteration;
-
-  // Methods
- protected:
- public:
-  /**
-   * @brief HITSEnactor constructor
-   */
-  HITSEnactor(int num_gpus = 1, int *gpu_idx = NULL, bool instrument = false,
-              bool debug = false, bool size_check = true)
-      : BaseEnactor(EDGE_FRONTIERS, num_gpus, gpu_idx, instrument, debug,
-                    size_check),
-        problem(NULL),
-        context(NULL),
-        iteration(0) {}
-
-  /**
-   * @brief HITSEnactor destructor
-   */
-  virtual ~HITSEnactor() {}
-
-  void NormalizeRank(int hub_or_auth, cudaStream_t stream = 0) {
-    Value *rank_curr;
-    Value *rank_next;
-    Value *rank_mag;
-    rank_mag = problem->data_slices[0]->rank_mag.GetPointer(util::DEVICE);
-
-    if (hub_or_auth == 0) {
-      rank_curr = problem->data_slices[0]->hrank_curr.GetPointer(util::DEVICE);
-      rank_next = problem->data_slices[0]->hrank_next.GetPointer(util::DEVICE);
-    } else {
-      rank_curr = problem->data_slices[0]->arank_curr.GetPointer(util::DEVICE);
-      rank_next = problem->data_slices[0]->arank_next.GetPointer(util::DEVICE);
-    }
-
-    // Square each element
-    util::MemsetSquareKernel<<<128, 128>>>(rank_next, this->problem->nodes);
-
-    // Sum all squared scores in each array
-    void *d_temp_storage = NULL;
-    size_t temp_storage_bytes = 0;
-    cub::DeviceReduce::Sum(d_temp_storage, temp_storage_bytes, rank_next,
-                           rank_mag, this->problem->nodes);
-
-    cudaMalloc(&d_temp_storage, temp_storage_bytes);
-    cub::DeviceReduce::Sum(d_temp_storage, temp_storage_bytes, rank_next,
-                           rank_mag, this->problem->nodes);
-
-    util::MemsetSqrtDivScalarKernel<<<128, 128>>>(rank_next, rank_mag,
-                                                  this->problem->nodes);
-
-    // swap rank_curr and rank_next
-    util::MemsetCopyVectorKernel<<<128, 128, 0, stream>>>(rank_curr, rank_next,
-                                                          this->problem->nodes);
-
-    util::MemsetKernel<<<128, 128>>>(rank_next, (Value)0.0,
-                                     this->problem->nodes);
-  }
-
-  /**
-   * \addtogroup PublicInterface
-   * @{
-   */
-
-  /** @} */
-
-  template <typename AdvancekernelPolicy, typename FilterkernelPolicy>
-  cudaError_t InitHITS(ContextPtr *context, Problem *problem,
-                       int max_grid_size = 0) {
-    cudaError_t retval = cudaSuccess;
-
-    if (retval =
-            BaseEnactor::Init(max_grid_size, AdvanceKernelPolicy::CTA_OCCUPANCY,
-                              FilterKernelPolicy::CTA_OCCUPANCY))
-      return retval;
-
-    this->problem = problem;
-    this->context = context;
-    return retval;
-  }
-
-  /**
-   * @brief Enacts a HITS computing on the specified graph.
-   *
-   * @tparam AdvanceKernelPolicy Kernel policy for advance.
-   * @tparam FilterKernelPolicy Kernel policy for filter.
-   *
-   * @param[in] max_iteration Max number of iterations of HITS algorithm
-   *
-   * \return cudaError_t object which indicates the success of all CUDA function
-   * calls.
-   */
-  template <typename AdvanceKernelPolicy, typename FilterKernelPolicy>
-  cudaError_t EnactHITS(SizeT max_iteration) {
-    typedef HUBFunctor<VertexId, SizeT, Value, Problem> HubFunctor;
-
-    typedef AUTHFunctor<VertexId, SizeT, Value, Problem> AuthFunctor;
-
-    GraphSlice<VertexId, SizeT, Value> *graph_slice = problem->graph_slices[0];
-    FrontierAttribute<SizeT> *frontier_attribute = &this->frontier_attribute[0];
-    EnactorStats<SizeT> *enactor_stats = &this->enactor_stats[0];
-    // Single-gpu graph slice
-    typename Problem::DataSlice *data_slice = problem->data_slices[0];
-    typename Problem::DataSlice *d_data_slice = problem->d_data_slices[0];
-    util::DoubleBuffer<VertexId, SizeT, Value> *frontier_queue =
-        &data_slice->frontier_queues[0];
-    util::CtaWorkProgressLifetime<SizeT> *work_progress =
-        &this->work_progress[0];
-    cudaStream_t stream = data_slice->streams[0];
-    ContextPtr context = this->context[0];
-    cudaError_t retval = cudaSuccess;
-
-    do {
-      if (this->debug) {
-        printf("Iteration, Edge map queue, Vertex map queue\n");
-        printf("0");
-        fflush(stdout);
-      }
-
-      frontier_attribute->queue_length = graph_slice->nodes;
-      frontier_attribute->queue_index = 0;  // Work queue index
-      frontier_attribute->selector = 0;
-      frontier_attribute->queue_reset = true;
-
-      // Step through HITS iterations
-      while (true) {
-        // Edge Map
-        gunrock::oprtr::advance::LaunchKernel<AdvanceKernelPolicy, Problem,
-                                              AuthFunctor,
-                                              gunrock::oprtr::advance::V2V>(
-            enactor_stats[0], frontier_attribute[0],
-            typename AuthFunctor::LabelT(), data_slice, d_data_slice,
-            (VertexId *)NULL, (bool *)NULL, (bool *)NULL, (SizeT *)NULL,
-            frontier_queue->keys[frontier_attribute->selector].GetPointer(
-                util::DEVICE),  // d_in_queue
-            frontier_queue->keys[frontier_attribute->selector ^ 1].GetPointer(
-                util::DEVICE),  // d_out_queue
-            (Value *)NULL, (Value *)NULL,
-            graph_slice->column_offsets.GetPointer(util::DEVICE),
-            graph_slice->row_indices.GetPointer(util::DEVICE), (SizeT *)NULL,
-            (VertexId *)NULL,
-            graph_slice->nodes,  // graph_slice->frontier_elements[frontier_attribute.selector],
-                                 // // max_in_queue
-            graph_slice->edges,  // graph_slice->frontier_elements[frontier_attribute.selector^1],
-                                 // // max_out_queue
-            work_progress[0], context[0], stream);
-
-        if (this->debug) {
-          if (retval = util::GRError(cudaStreamSynchronize(stream),
-                                     "edge_map_forward::Kernel failed",
-                                     __FILE__, __LINE__))
-            break;
-        }
-
-        NormalizeRank(1, stream);
-
-        // Edge Map
-        gunrock::oprtr::advance::LaunchKernel<AdvanceKernelPolicy, Problem,
-                                              HubFunctor,
-                                              gunrock::oprtr::advance::V2V>(
-            enactor_stats[0], frontier_attribute[0],
-            typename HubFunctor::LabelT(), data_slice, d_data_slice,
-            (VertexId *)NULL, (bool *)NULL, (bool *)NULL, (SizeT *)NULL,
-            frontier_queue->keys[frontier_attribute->selector].GetPointer(
-                util::DEVICE),  // d_in_queue
-            frontier_queue->keys[frontier_attribute->selector ^ 1].GetPointer(
-                util::DEVICE),  // d_out_queue
-            (Value *)NULL, (Value *)NULL,
-            graph_slice->row_offsets.GetPointer(util::DEVICE),
-            graph_slice->column_indices.GetPointer(util::DEVICE), (SizeT *)NULL,
-            (VertexId *)NULL,
-            graph_slice->nodes,  // graph_slice->frontier_elements[frontier_attribute.selector],
-                                 // // max_in_queue
-            graph_slice->edges,  // graph_slice->frontier_elements[frontier_attribute.selector^1],
-                                 // // max_out_queue
-            work_progress[0], context[0], stream);
-
-        if (this->debug) {
-          if (retval = work_progress->GetQueueLength(
-                  frontier_attribute->queue_index,
-                  frontier_attribute->queue_length, false, stream))
-            break;
-
-          if (retval = util::GRError(cudaStreamSynchronize(stream),
-                                     "edge_map_forward::Kernel failed",
-                                     __FILE__, __LINE__))
-            break;
-
-          printf(", %lld", (long long)frontier_attribute->queue_length);
-        }
-
-        NormalizeRank(0, stream);
-
-        enactor_stats->iteration++;
-        if (enactor_stats->iteration >= max_iteration) break;
-
-        if (this->debug) printf("\n%lld", (long long)enactor_stats->iteration);
-      }
-
-      if (retval) break;
-
-    } while (0);
-
-    if (this->debug) printf("\nGPU HITS Done.\n");
-    return retval;
-  }
-
-  typedef gunrock::oprtr::filter::KernelPolicy<Problem,  // Problem data type
-                                               300,      // CUDA_ARCH
-                                               // INSTRUMENT, // INSTRUMENT
-                                               0,     // SATURATION QUIT
-                                               true,  // DEQUEUE_HITSOBLEM_SIZE
-                                               8,     // MIN_CTA_OCCUPANCY
-                                               6,     // LOG_THREADS
-                                               1,     // LOG_LOAD_VEC_SIZE
-                                               0,     // LOG_LOADS_PER_TILE
-                                               5,     // LOG_RAKING_THREADS
-                                               5,     // END_BITMASK_CULL
-                                               8>  // LOG_SCHEDULE_GRANULARITY
-      FilterKernelPolicy;
-
-  typedef gunrock::oprtr::advance::KernelPolicy<
-      Problem,  // Problem data type
-      300,      // CUDA_ARCH
-      // INSTRUMENT,                         // INSTRUMENT
-      8,        // MIN_CTA_OCCUPANCY
-      6,        // LOG_THREADS
-      0,        // LOG_BLOCKS
-      0,        // LIGHT_EDGE_THRESHOLD
-      1,        // LOG_LOAD_VEC_SIZE
-      0,        // LOG_LOADS_PER_TILE
-      5,        // LOG_RAKING_THREADS
-      32,       // WARP_GATHER_THRESHOLD
-      128 * 4,  // CTA_GATHER_THRESHOLD
-      7,        // LOG_SCHEDULE_GRANULARITY
-      gunrock::oprtr::advance::TWC_FORWARD>
-      AdvanceKernelPolicy;
-
-  /**
-   * \addtogroup PublicInterface
-   * @{
-   */
-
-  /**
-   * @brief HITS Enact kernel entry.
-   *
-   * @tparam HITSProblem HITS Problem type. @see HITSProblem
-   *
-   * @param[in] context CudaContext for moderngpu library
-   * @param[in] problem Pointer to HITSProblem object.
-   * @param[in] max_grid_size Max grid size for HITS kernel calls.
-   *
-   * \return cudaError_t object which indicates the success of all CUDA function
-   * calls.
-   */
-  cudaError_t Init(ContextPtr *context, Problem *problem,
-                   int max_grid_size = 0) {
-    int min_sm_version = -1;
-    for (int i = 0; i < this->num_gpus; i++)
-      if (min_sm_version == -1 ||
-          this->cuda_props[i].device_sm_version < min_sm_version)
-        min_sm_version = this->cuda_props[i].device_sm_version;
-
-    if (min_sm_version >= 300) {
-      return InitHITS<AdvanceKernelPolicy, FilterKernelPolicy>(context, problem,
-                                                               max_grid_size);
-    }
-
-    // to reduce compile time, get rid of other architecture for now
-    // TODO: add all the kernelpolicy settings for all archs
-
-    printf("Not yet tuned for this architecture\n");
-    return cudaErrorInvalidDeviceFunction;
-  }
-
-  /**
-   * @brief HITS Enact kernel entry.
-   *
-   * @tparam HITSProblem HITS Problem type. @see HITSProblem
-   *
-   * @param[in] max_iteration Max iteration number for the algorithm
-   *
-   * \return cudaError_t object which indicates the success of all CUDA function
-   * calls.
-   */
-  cudaError_t Enact(SizeT max_iteration) {
-    int min_sm_version = -1;
-    for (int i = 0; i < this->num_gpus; i++)
-      if (min_sm_version == -1 ||
-          this->cuda_props[i].device_sm_version < min_sm_version)
-        min_sm_version = this->cuda_props[i].device_sm_version;
-
-    if (min_sm_version >= 300) {
-      return EnactHITS<AdvanceKernelPolicy, FilterKernelPolicy>(max_iteration);
-    }
-
-    // to reduce compile time, get rid of other architecture for now
-    // TODO: add all the kernelpolicy settings for all archs
-
-    printf("Not yet tuned for this architecture\n");
-    return cudaErrorInvalidDeviceFunction;
-  }
-
-  /** @} */
-=======
  * @brief Speciflying parameters for hits Enactor
  * @param parameters The util::Parameter<...> structure holding all parameter info
  * \return cudaError_t error message(s), if any
@@ -363,7 +35,7 @@
 {
     cudaError_t retval = cudaSuccess;
     GUARD_CU(app::UseParameters_enactor(parameters));
-    
+
     return retval;
 }
 
@@ -380,7 +52,7 @@
     typedef typename EnactorT::ValueT  ValueT;
     typedef typename EnactorT::Problem::GraphT::CsrT CsrT;
     typedef typename EnactorT::Problem::GraphT::GpT  GpT;
-    
+
     typedef IterationLoopBase
         <EnactorT, Use_FullQ | Push> BaseIterationLoop;
 
@@ -395,13 +67,13 @@
     {
         // --
         // Alias variables
-        
+
         auto &data_slice = this -> enactor ->
             problem -> data_slices[this -> gpu_num][0];
-        
+
         auto &enactor_slice = this -> enactor ->
             enactor_slices[this -> gpu_num * this -> enactor -> num_gpus + peer_];
-        
+
         auto &enactor_stats    = enactor_slice.enactor_stats;
         auto &graph            = data_slice.sub_graph[0];
         auto &frontier         = enactor_slice.frontier;
@@ -436,7 +108,7 @@
         auto normalize_n = data_slice.normalize_n;
 
         // Reset next ranks to zero
-        auto reset_zero_op = 
+        auto reset_zero_op =
             [hrank_next, arank_next] __host__ __device__
             (VertexT *v_q, const SizeT &pos)
             {
@@ -464,7 +136,7 @@
             // Look into NeighborReduce for speed improvements
             atomicAdd(&hrank_next[src], arank_curr[dest]);
             atomicAdd(&arank_next[dest], hrank_curr[src]);
-            
+
             return true;
         };
 
@@ -472,7 +144,7 @@
         GUARD_CU(oprtr::Advance<oprtr::OprtrType_V2V>(
             graph.csr(), null_frontier, null_frontier,
             oprtr_parameters, advance_op));
-      
+
         GUARD_CU2(cudaStreamSynchronize(stream),
             "cudaStreamSynchronize Failed");
 
@@ -505,7 +177,7 @@
                 {
                     return a + b;
                 }, ValueT(0), stream));
-                
+
             GUARD_CU(util::cubReduce(
                 cub_temp_space,
                 arank_next,
@@ -521,7 +193,7 @@
                 "cudaStreamSynchronize Failed");
 
             auto normalize_divide_op =
-            [hrank_next, arank_next, hrank_mag, arank_mag] __host__ __device__ 
+            [hrank_next, arank_next, hrank_mag, arank_mag] __host__ __device__
             (VertexT* v_q, const SizeT &pos)
             {
                 if(hrank_mag[0] > 0)
@@ -562,7 +234,7 @@
         auto &enactor_slices = this->enactor->enactor_slices;
         auto iter = enactor_slices[0].enactor_stats.iteration;
         auto user_iter = data_slice.max_iter;
-        
+
         // user defined stop condition
         if (iter == user_iter) return true;
         return false;
@@ -581,9 +253,9 @@
         int NUM_VALUE__ASSOCIATES>
     cudaError_t ExpandIncoming(SizeT &received_length, int peer_)
     {
-        
+
         // ================ INCOMPLETE TEMPLATE - MULTIGPU ====================
-        
+
         auto &data_slice    = this -> enactor ->
             problem -> data_slices[this -> gpu_num][0];
         auto &enactor_slice = this -> enactor ->
@@ -631,9 +303,9 @@
     typedef typename GraphT::ValueT    ValueT  ;
     typedef EnactorBase<GraphT, LabelT, ValueT, ARRAY_FLAG, cudaHostRegisterFlag>
         BaseEnactor;
-    typedef Enactor<Problem, ARRAY_FLAG, cudaHostRegisterFlag> 
+    typedef Enactor<Problem, ARRAY_FLAG, cudaHostRegisterFlag>
         EnactorT;
-    typedef hitsIterationLoop<EnactorT> 
+    typedef hitsIterationLoop<EnactorT>
         IterationT;
 
     Problem *problem;
@@ -751,7 +423,7 @@
                 }
            }
         }
-        
+
         GUARD_CU(BaseEnactor::Sync());
         return retval;
     }
@@ -768,7 +440,6 @@
         util::PrintMsg("GPU Template Done.", this -> flag & Debug);
         return retval;
     }
->>>>>>> 07c8340d
 };
 
 }  // namespace hits
