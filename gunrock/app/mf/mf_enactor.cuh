--- conflicted
+++ resolved
@@ -18,10 +18,7 @@
 #include <gunrock/app/enactor_base.cuh>
 #include <gunrock/app/enactor_iteration.cuh>
 #include <gunrock/app/enactor_loop.cuh>
-
-#include <gunrock/app/mf/mf_helpers.cuh>
 #include <gunrock/app/mf/mf_problem.cuh>
-
 #include <gunrock/oprtr/oprtr.cuh>
 
 // uncoment for debug output
@@ -31,7 +28,7 @@
   #define debug_aml(a...) printf(a);
   #define debug_aml2(a...) printf(a);
 #else
-  #define debug_aml(a...) 
+  #define debug_aml(a...)
   #define debug_aml2(a...)
 #endif
 
@@ -41,7 +38,7 @@
 
 /**
  * @brief Speciflying parameters for MF Enactor
- * @param parameters The util::Parameter<...> structure holding all parameter 
+ * @param parameters The util::Parameter<...> structure holding all parameter
  *		      info
  * \return cudaError_t error message(s), if any
  */
@@ -100,25 +97,18 @@
         auto &height	      	= data_slice.height;
         auto &lowest_neighbor	= data_slice.lowest_neighbor;
         auto &local_vertices	= data_slice.local_vertices;
-<<<<<<< HEAD
-        auto &active		= data_slice.active;
-	    auto &mark		= data_slice.mark;
-	    auto &queue		= data_slice.queue;
-        auto null_ptr		= &local_vertices;
-=======
         auto &active	    	= data_slice.active;
         auto null_ptr	    	= &local_vertices;
->>>>>>> 046a607c
         null_ptr = NULL;
 
-        auto advance_preflow_op = [capacity, flow, excess, height, reverse, 
+        auto advance_preflow_op = [capacity, flow, excess, height, reverse,
              source]
              __host__ __device__
-             (const VertexT &src, VertexT &dest, const SizeT &edge_id, 
+             (const VertexT &src, VertexT &dest, const SizeT &edge_id,
               const VertexT &input_item, const SizeT &input_pos,
               const SizeT &output_pos) -> bool
              {
-                 if (!util::isValid(dest) or !util::isValid(src) or 
+                 if (!util::isValid(dest) or !util::isValid(src) or
                          src != source)
                      return false;
                  flow[edge_id] = capacity[edge_id];
@@ -127,79 +117,11 @@
                  //debug_aml("flow[%d->%d] = %lf\n", src, dest, capacity[edge_id]);
                  return true;
              };
-<<<<<<< HEAD
-         
-        auto advance_push_op = [capacity, flow, excess, height, reverse, 
-             source, sink, active, iteration]
-             __host__ __device__
-             (const VertexT &src, VertexT &dest, const SizeT &edge_id, 
-              const VertexT &input_item, const SizeT &input_pos,
-              const SizeT &output_pos) -> bool
-             {
-                 if (!util::isValid(dest) or !util::isValid(src) or 
-                         src == source or src == sink)
-                     return false;
-                 ValueT f = fminf(capacity[edge_id] - flow[edge_id], excess[src]);
-                 if (f <= MF_EPSILON || 
-                         almost_eql(capacity[edge_id], flow[edge_id]) || 
-                         almost_eql(excess[src], MF_EPSILON))
-                     return false;
-                 VertexT rev_id = reverse[edge_id];
-
-#if MF_DEBUG
-                 ValueT c = capacity[edge_id];
-                 ValueT fl = flow[edge_id];
-                 if (isnan(excess[src]) or isinf(excess[src])){
-                     debug_aml("[%d] excess[%d] = %lf\n", 
-                             iteration, src, excess[src]);
-                     exit(1);
-                 }
-
-                 if (isnan(c) or isinf(c)){
-                     debug_aml("[%d] capacity = %lf\n", 
-                             iteration, c);
-                     exit(1);
-                 }
-
-                 if (isnan(fl) or isinf(fl)){
-                     debug_aml("[%d] flow = %lf\n", 
-                             iteration, fl);
-                     exit(1);
-                 }
-
-                 if (isnan(f) or isinf(f)){
-                     debug_aml("[%d] f (min) = %lf\n", 
-                             iteration, f);
-                     exit(1);
-                 }
-#endif
-
-                 if (height[src] > height[dest])
-                 {
-                     ValueT old = atomicAdd(&excess[src], -f);
-                     if ((old - f) >= MF_EPSILON || almost_eql(old, f))
-                     //if (old >= f || almost_eql(old, f))
-                     {
-                         atomicAdd(&excess[dest], f);
-                         atomicAdd(&flow[edge_id], f);
-                         atomicAdd(&flow[rev_id], -f);
-                         debug_aml2("push, %lf, %lf-%lf\n", f, excess[src], excess[dest]);
-                         active[0] = 1;
-                     }else{
-                         atomicAdd(&excess[src], f);
-                         debug_aml2("push back, %lf, %lf\n", f, excess[src]);
-                     } 
-                     return true;
-                 }
-                 return false;
-             };
-=======
-
->>>>>>> 046a607c
-
-        auto compute_lockfree_op = 
-	        [graph, excess, capacity, flow, reverse, height, iteration, source, 
-            sink, active] 
+
+
+        auto compute_lockfree_op =
+	        [graph, excess, capacity, flow, reverse, height, iteration, source,
+            sink, active]
             __host__ __device__ (VertexT* v_q, const SizeT& pos)
             {
 
@@ -207,9 +129,9 @@
 		debug_aml2("active vertex: %d\n", v);
 
 		// if not a valid vertex, do not apply compute:
-		if (!util::isValid(v) || 
+		if (!util::isValid(v) ||
 		      v == source ||
-                      v == sink || 
+                      v == sink ||
 		      excess[v] <= 0 ||
                       graph.CsrT::GetNeighborListLength(v) == 0) return;
 
@@ -223,10 +145,10 @@
                         debug_aml2("active vertex: %d\n", v);
                         debug_aml2("excess[%d] = %lf\n", v, excess[v]);
 
-                        VertexT lowest_id = 
+                        VertexT lowest_id =
                             util::PreDefinedValues<VertexT>::InvalidValue;
                         VertexT lowest_h;
-			
+
 			// look for lowest height among neighbors
                         for (VertexT e_id = e_start; e_id < e_end; ++e_id) {
                             VertexT n = graph.CsrT::GetEdgeDest(e_id);
@@ -247,7 +169,7 @@
                             if (lowest_h < height[v])
                             {
                                 //push
-                                ValueT f = 
+                                ValueT f =
                                     fminf(capacity[lowest_id] - flow[lowest_id], excess[v]);
                                 ValueT old = atomicAdd(&excess[v], -f);
                                 if (f > 0 && (old > f || almost_eql(old, f)))
@@ -256,18 +178,18 @@
                                     atomicAdd(&excess[l_dest], f);
                                     atomicAdd(&flow[lowest_id], f);
                                     atomicAdd(&flow[reverse[lowest_id]], -f);
-                                    debug_aml2("push, %lf, %d->%d, e[%d] = %lf\n", 
+                                    debug_aml2("push, %lf, %d->%d, e[%d] = %lf\n",
                                             f, v, l_dest, l_dest, excess[l_dest]);
-                                    active[0] = 1; 
+                                    active[0] = 1;
                                 }else{
                                     atomicAdd(&excess[v], f);
-                                    debug_aml2("push back, %lf, %lf\n", 
+                                    debug_aml2("push back, %lf, %lf\n",
                                             f, excess[v]);
-                                } 
+                                }
                             }else{
                                 //relabel
                                 height[v] = lowest_h + 1;
-                                debug_aml2("relabel, %d new height %d\n", 
+                                debug_aml2("relabel, %d new height %d\n",
                                         v, lowest_h + 1);
                                 active[0] = 1;
                             }
@@ -275,216 +197,76 @@
                  }
             };
 
-<<<<<<< HEAD
-        auto global_relabeling_op =
-            [graph, source, sink, height, reverse, flow, queue, mark] 
-                __host__ __device__
-                (VertexT * v_q, const SizeT &pos) {
-                    VertexT v = v_q[pos];
-		    VertexT first = 0, last = 0;
-		    queue[last++] = sink;
-		    mark[sink] = true;
-		    auto H = (VertexT) 0;
-		    height[sink] = H;
-
-		    int changed = 0;
-		
-		    while (first < last) {
-			auto v = queue[first++];
-			auto e_start = graph.CsrT::GetNeighborListOffset(v);
-			auto num_neighbors = graph.CsrT::GetNeighborListLength(v);
-			auto e_end = e_start + num_neighbors;
-			++H;
-			for (auto e = e_start; e < e_end; ++e){
-			    auto neighbor = graph.CsrT::GetEdgeDest(e);
-			    if (mark[neighbor] || 
-				almost_eql(graph.CsrT::edge_values[reverse[e]], flow[reverse[e]]))
-				continue;
-			    if (height[neighbor] != H)
-				changed++;
-				
-			    height[neighbor] = H;
-			    mark[neighbor] = true;
-			    queue[last++] = neighbor;
-			}
-		    }
-		    height[source] = graph.nodes;
-	};
-
-
-        oprtr_parameters.advance_mode = "ALL_EDGES";
-
-=======
-            
->>>>>>> 046a607c
+
         if (iteration == 0){
-#if MF_DEBUG
             debug_aml("iteration 0, preflow operator is comming\n");
-<<<<<<< HEAD
-            GUARD_CU(excess.ForAll(
-                        [] __host__ __device__ (ValueT *e, const SizeT &v){
-                        debug_aml("excess[%d] = %lf\n", v, e[v]);
-                        }, graph.nodes, util::DEVICE, oprtr_parameters.stream));
-
-            GUARD_CU(height.ForAll(
-                        [] __host__ __device__ (VertexT *h, const SizeT &v){
-                        debug_aml("height[%d] = %d\n", v, h[v]);
-                        }, graph.nodes, util::DEVICE, oprtr_parameters.stream));
-
-            GUARD_CU(flow.ForAll(
-                        [] __host__ __device__ (ValueT *f, const SizeT &v){
-                        debug_aml("flow[%d] = %lf\n", v, f[v]);
-                        }, graph.edges, util::DEVICE, oprtr_parameters.stream));
-#endif
-=======
             was_changed = true;
->>>>>>> 046a607c
             // ADVANCE_PREFLOW_OP
             oprtr_parameters.advance_mode = "ALL_EDGES";
             GUARD_CU(oprtr::Advance<oprtr::OprtrType_V2V>(
                     graph.csr(), &local_vertices, null_ptr,
                     oprtr_parameters, advance_preflow_op));
-<<<<<<< HEAD
+
             GUARD_CU2(cudaStreamSynchronize(oprtr_parameters.stream),
-                "cudaStreamSynchronize failed");
-#if MF_DEBUG
-            debug_aml("iteration 0, preflow ends, results:\n");
-            
-            GUARD_CU(excess.ForAll(
-                        [] __host__ __device__ (ValueT *e, const SizeT &v){
-                        debug_aml("excess[%d] = %lf\n", v, e[v]);
-                        }, graph.nodes, util::DEVICE, oprtr_parameters.stream));
-
-            GUARD_CU(height.ForAll(
-                        [] __host__ __device__ (VertexT *h, const SizeT &v){
-                        debug_aml("height[%d] = %d\n", v, h[v]);
-                        }, graph.nodes, util::DEVICE, oprtr_parameters.stream));
-
-            GUARD_CU(flow.ForAll(
-                        [] __host__ __device__ (ValueT *f, const SizeT &v){
-                        debug_aml("flow[%d] = %lf\n", v, f[v]);
-                        }, graph.edges, util::DEVICE, oprtr_parameters.stream));
-#endif
-        }
-
-        //Global relabeling
-        if (iteration % 100 == 0){
-#if 0
-=======
-
-            GUARD_CU2(cudaStreamSynchronize(oprtr_parameters.stream), 
                     "cudaStreamSynchronize failed.");
-            
+
             debug_aml("iteration 0, preflow ends, results:\n");
         }
 
         // Global relabeling
         if (was_changed == true and (iteration % 50 == 0)){
             debug_aml("iteration %d, relabeling\n", iteration);
->>>>>>> 046a607c
             GUARD_CU(height.Move(util::DEVICE, util::HOST, graph.nodes, 0,
                         oprtr_parameters.stream));
-            GUARD_CU(flow.Move(util::DEVICE, util::HOST, graph.edges, 0, 
+            GUARD_CU(flow.Move(util::DEVICE, util::HOST, graph.edges, 0,
                         oprtr_parameters.stream));
-            GUARD_CU2(cudaStreamSynchronize(oprtr_parameters.stream), 
+            GUARD_CU2(cudaStreamSynchronize(oprtr_parameters.stream),
                     "cudaStreamSynchronize failed.");
-            int num_changes = relabeling(graph, source, sink, 
-                    height.GetPointer(util::HOST), 
-                    reverse.GetPointer(util::HOST), 
+            int num_changes = relabeling(graph, source, sink,
+                    height.GetPointer(util::HOST),
+                    reverse.GetPointer(util::HOST),
                     flow.GetPointer(util::HOST));
-            GUARD_CU(height.Move(util::HOST, util::DEVICE, graph.nodes, 0, 
+            GUARD_CU(height.Move(util::HOST, util::DEVICE, graph.nodes, 0,
                       oprtr_parameters.stream));
-<<<<<<< HEAD
-            GUARD_CU2(cudaDeviceSynchronize(),"cudaDeviceSynchronize failed.");
-#endif
-            GUARD_CU(frontier.V_Q()->ForAll(global_relabeling_op, 1,
-                                       util::DEVICE, oprtr_parameters.stream));
-	    // GUARD_CU2(cudaDeviceSynchronize(),"cudaDeviceSynchronize failed.");
-
-        }
-
-=======
             if (num_changes > 0)
                 was_changed = true;
             debug_aml("iteration %d, relabeling finished\n", iteration);
         }
 
->>>>>>> 046a607c
         GUARD_CU(active.ForAll(
             [] __host__ __device__ (SizeT *a, const SizeT &v)
             {
                 a[v] = 0;
             }, 1, util::DEVICE, oprtr_parameters.stream));
-        
-        GUARD_CU2(cudaStreamSynchronize(oprtr_parameters.stream), 
+
+        GUARD_CU2(cudaStreamSynchronize(oprtr_parameters.stream),
                     "cudaStreamSynchronize failed.");
 
-        debug_aml("[%d]frontier que length before compute op is %d\n", 
+        debug_aml("[%d]frontier que length before compute op is %d\n",
                 iteration, frontier.queue_length);
 
 	// Run Lockfree Push-Relable
-        GUARD_CU(frontier.V_Q()->ForAll(compute_lockfree_op, 
+        GUARD_CU(frontier.V_Q()->ForAll(compute_lockfree_op,
                     graph.nodes, util::DEVICE, oprtr_parameters.stream));
 
-        debug_aml("[%d]frontier que length after compute op is %d\n", 
+        debug_aml("[%d]frontier que length after compute op is %d\n",
                 iteration, frontier.queue_length);
         GUARD_CU2(cudaStreamSynchronize(oprtr_parameters.stream),
-<<<<<<< HEAD
-                  "cudaStreamSynchronize failed");
-
-        // ADVANCE RELABEL OP
-        GUARD_CU(oprtr::Advance<oprtr::OprtrType_V2V>(
-                    graph.csr(), &local_vertices, null_ptr,
-                    oprtr_parameters, advance_relabel_op));
-        GUARD_CU2(cudaStreamSynchronize(oprtr_parameters.stream),
-                  "cudaStreamSynchronize failed");
-
-        frontier.queue_reset = true;
-        oprtr_parameters.filter_mode = "BY_PASS";
-        GUARD_CU(oprtr::Filter<oprtr::OprtrType_V2V>(
-                    graph.csr(), frontier.V_Q(), frontier.Next_V_Q(),
-                    oprtr_parameters, 
-                    [active] __host__ __device__
-                    (const VertexT &src, VertexT &dest, const SizeT &edge_id,
-                     const VertexT &input_item, const SizeT &input_pos,
-                     SizeT &output_pos) -> bool
-                    {
-                        return active[0] > 0;
-                    }));
-
-        frontier.queue_index++;
-
-        // Get back the resulted frontier length
-        GUARD_CU(frontier.work_progress.GetQueueLength(
-                    frontier.queue_index, frontier.queue_length,
-                    false, oprtr_parameters.stream, true));
+                "cudaStreamSynchronize failed");
+
+	    active.Move(util::DEVICE, util::HOST, 1, 0, oprtr_parameters.stream);
 
         GUARD_CU2(cudaStreamSynchronize(oprtr_parameters.stream),
                 "cudaStreamSynchronize failed");
 
-        //	printf("new updated vertices %d (version after filter)\n", \
-		    frontier.queue_length);\
-	        fflush(stdout);
-
-        data_slice.num_updated_vertices = frontier.queue_length;
-
-=======
-                "cudaStreamSynchronize failed");
-
-	active.Move(util::DEVICE, util::HOST, 1, 0, oprtr_parameters.stream); 
-
-        GUARD_CU2(cudaStreamSynchronize(oprtr_parameters.stream),
-                "cudaStreamSynchronize failed");
-            
->>>>>>> 046a607c
         return retval;
     }
 
     /**
      * @brief Routine to combine received data and local data
-     * @tparam NUM_VERTEX_ASSOCIATES  Number of data associated with each 
+     * @tparam NUM_VERTEX_ASSOCIATES  Number of data associated with each
      *				      transmition item, typed VertexT
-     * @tparam NUM_VALUE__ASSOCIATES  Number of data associated with each 
+     * @tparam NUM_VALUE__ASSOCIATES  Number of data associated with each
 				      transmition item, typed ValueT
      * @param[in] received_length     The number of transmition items received
      * @param[in] peer_		      which peer GPU the data came from
@@ -503,19 +285,19 @@
         auto &enactor_slice = enactor -> enactor_slices[gpu_offset + peer_];
         auto iteration	    = enactor_slice.enactor_stats.iteration;
 
-        auto &capacity	    = data_slice.sub_graph[0].edge_values; 
+        auto &capacity	    = data_slice.sub_graph[0].edge_values;
         auto &flow  	    = data_slice.flow;
         auto &excess	    = data_slice.excess;
         auto &height	    = data_slice.height;
 
-/*	for key " + 
+/*	for key " +
 		    std::to_string(key) + " and for in_pos " +
 		    std::to_string(in_pos) + " and for vertex ass ins " +
 		    std::to_string(vertex_associate_ins[in_pos]) +
 		    " and for value ass ins " +
 		    std::to_string(value__associate_ins[in_pos]));*/
-    
-        auto expand_op = [capacity, flow, excess, height] 
+
+        auto expand_op = [capacity, flow, excess, height]
         __host__ __device__(VertexT &key, const SizeT &in_pos,
         VertexT *vertex_associate_ins, ValueT  *value__associate_ins) -> bool
         {
@@ -531,7 +313,7 @@
         cudaError_t retval = BaseIterationLoop::template ExpandIncomingBase
             <NUM_VERTEX_ASSOCIATES, NUM_VALUE__ASSOCIATES>
             (received_length, peer_, expand_op);
-        return retval; 
+        return retval;
     }
 
     bool Stop_Condition(int gpu_num = 0)
@@ -542,7 +324,7 @@
         auto &enactor_slice = enactor -> enactor_slices[0];
         auto &retval        = enactor_slice.enactor_stats.retval;
         auto &oprtr_parameters	= enactor_slice.oprtr_parameters;
-        
+
         if (retval != cudaSuccess){
             printf("(CUDA error %d @ GPU %d: %s\n", retval, 0 % num_gpus,
                     cudaGetErrorString(retval));
@@ -578,7 +360,7 @@
     typedef typename Problem::ValueT  ValueT;
     typedef typename Problem::SizeT   SizeT;
     typedef typename Problem::GraphT  GraphT;
-    typedef EnactorBase<GraphT, VertexT, ValueT, ARRAY_FLAG, 
+    typedef EnactorBase<GraphT, VertexT, ValueT, ARRAY_FLAG,
             cudaHostRegisterFlag> BaseEnactor;
     typedef Enactor<Problem, ARRAY_FLAG, cudaHostRegisterFlag> EnactorT;
 
@@ -635,9 +417,9 @@
     {
         cudaError_t retval = cudaSuccess;
         this->problem = &problem;
-        
+
 	    // Lazy initialization
-        GUARD_CU(BaseEnactor::Init(problem, Enactor_None, 2, NULL, target, 
+        GUARD_CU(BaseEnactor::Init(problem, Enactor_None, 2, NULL, target,
 		    false));
 
         auto num_gpus = this->num_gpus;
@@ -650,7 +432,7 @@
             auto &graph = problem.sub_graphs[gpu];
             auto nodes = graph.nodes;
             auto edges = graph.edges;
-            GUARD_CU(enactor_slice.frontier.Allocate(nodes, edges, 
+            GUARD_CU(enactor_slice.frontier.Allocate(nodes, edges,
                 this->queue_factors));
         }
 
@@ -660,7 +442,7 @@
                 GUARD_CU(iterations[gpu].Init(this, gpu));
             }
 
-        GUARD_CU(this -> Init_Threads(this, 
+        GUARD_CU(this -> Init_Threads(this,
                 (CUT_THREADROUTINE)&(GunrockThread<EnactorT>)));
         return retval;
     }
@@ -675,7 +457,7 @@
 	    debug_aml("Run enact\n");
         gunrock::app::Iteration_Loop<0,1, IterationT>(
 		thread_data, iterations[thread_data.thread_num]);
-        
+
         return cudaSuccess;
     }
 
@@ -688,49 +470,6 @@
     cudaError_t Reset(const VertexT& src, util::Location target = util::DEVICE)
     {
         cudaError_t retval = cudaSuccess;
-<<<<<<< HEAD
-        debug_aml("Enactor Reset, src %d", src);
-           
-        typedef typename EnactorT::Problem::GraphT::GpT GpT;
-        auto num_gpus = this->num_gpus;
-
-        GUARD_CU(BaseEnactor::Reset(target));
-
-            // Initialize frontiers according to the algorithm MF
-        for (int gpu = 0; gpu < num_gpus; gpu++)
-        {
-            auto gpu_offset = gpu * num_gpus;
-            if (num_gpus == 1 ||
-            (gpu == this->problem->org_graph->GpT::partition_table[src]))
-            {
-                this -> thread_slices[gpu].init_size = 1;
-                for (int peer_ = 0; peer_ < num_gpus; ++peer_)
-                {
-                    auto &frontier = 
-                    this -> enactor_slices[gpu_offset + peer_].frontier;
-                    frontier.queue_length = (peer_ == 0) ? 1 : 0;
-                    if (peer_ == 0)
-                    {
-                    GUARD_CU(frontier.V_Q() -> ForEach(
-                        [src]__host__ __device__ (VertexT &v){v = src;}, 
-                        1, target, 0));
-                    }
-                }
-            }
-                else 
-            {
-                this -> thread_slices[gpu].init_size = 0;
-                for (int peer_ = 0; peer_ < num_gpus; peer_++)
-                {
-                    auto &frontier = 
-                        this -> enactor_slices[gpu_offset + peer_].frontier;
-                    frontier.queue_length = 0;
-                }
-            }
-        }
-        GUARD_CU(BaseEnactor::Sync());
-        debug_aml("Enactor Reset end");
-=======
         debug_aml("Enactor Reset, src %d\n", src);
 
         typedef typename GraphT::GpT GpT;
@@ -768,7 +507,6 @@
         }
         debug_aml("Enactor Reset end\n");
         GUARD_CU(BaseEnactor::Sync())
->>>>>>> 046a607c
         return retval;
     }
 
@@ -781,11 +519,7 @@
     cudaError_t Enact()
     {
         cudaError_t  retval     = cudaSuccess;
-<<<<<<< HEAD
-	    debug_aml("enact");
-=======
-	debug_aml("enact\n");
->>>>>>> 046a607c
+	    debug_aml("enact\n");
         GUARD_CU(this -> Run_Threads(this));
         util::PrintMsg("GPU MF Done.", this -> flag & Debug);
         return retval;
