--- conflicted
+++ resolved
@@ -30,7 +30,6 @@
     #include <boost/graph/read_dimacs.hpp>
 #endif
 
-#include <gunrock/app/mf/mf_helpers.cuh>
 #include <queue>
 #include <algorithm>
 
@@ -46,14 +45,14 @@
  * @brief Displays the MF result
  *
  * @tparam ValueT     Type of capacity/flow/excess
- * @tparam VertxeT    Type of vertex 
- * 
- * @param[in] h_flow  Flow calculated on edges 
+ * @tparam VertxeT    Type of vertex
+ *
+ * @param[in] h_flow  Flow calculated on edges
  * @param[in] source  Index of source vertex
  * @param[in] nodes   Number of nodes
  */
 template<typename GraphT, typename ValueT, typename VertexT>
-void DisplaySolution(GraphT graph, ValueT* h_flow, VertexT* reverse, 
+void DisplaySolution(GraphT graph, ValueT* h_flow, VertexT* reverse,
 	VertexT sink, VertexT nodes)
 {
     typedef typename GraphT::CsrT CsrT;
@@ -70,129 +69,10 @@
     }
 
     util::PrintMsg("The maximum amount of flow that is feasible to reach \
-	    from source to sink is " + std::to_string(flow_incoming_sink), 
+	    from source to sink is " + std::to_string(flow_incoming_sink),
 	    true, false);
 }
-<<<<<<< HEAD
-
-/**
- * @brief For given vertex v, find neighbor which the smallest height.  
- *
- * @tparam ValueT	Type of capacity/flow/excess
- * @tparam VertxeT	Type of vertex
- * @tparam GraphT	Type of graph
- * @param[in] graph	Graph
- * @param[in] x		Index of vertex 
- * @param[in] height	Function of height on nodes 
- * @param[in] capacity	Function of capacity on edges
- * @param[in] flow	Function of flow on edges
- *
- * return Index the lowest neighbor of vertex x
- */
-template<typename ValueT, typename VertexT, typename GraphT>
-VertexT find_lowest(GraphT graph, VertexT x, VertexT* height, ValueT* flow, 
-	VertexT source){
-    typedef typename GraphT::SizeT SizeT;
-    typedef typename GraphT::CsrT CsrT;
-
-    auto e_start = graph.CsrT::GetNeighborListOffset(x);
-    auto num_neighbors = graph.CsrT::GetNeighborListLength(x);
-    auto e_end = e_start + num_neighbors;
-    VertexT lowest;
-    SizeT lowest_id = util::PreDefinedValues<SizeT>::InvalidValue; 
-    for (auto e = e_start; e < e_end; ++e)
-    {
-        //if (graph.CsrT::edge_values[e] - flow[e] > (ValueT)0){
-        if (graph.CsrT::edge_values[e] - flow[e] > MF_EPSILON){
-            auto y = graph.CsrT::GetEdgeDest(e);
-            if (!util::isValid(lowest_id) || height[y] < lowest){
-                lowest = height[y];
-                lowest_id = e;
-            }
-        }
-    }
-    return lowest_id;
-}
-
-/**
-  * @brief Relabel: increases height of given vertex
-  *
-  * @tparam ValueT	Type of capacity/flow/excess
-  * @tparam VertxeT	Type of vertex
-  * @tparam GraphT	Type of graph
-  * @param[in] graph	Graph
-  * @param[in] x	Index of vertex
-  * @param[in] height	Function of height on nodes
-  * @param[in] capacity Function of capacity on edges
-  * @param[in] flow	Function of flow on edges
-  *
-  * return True if something changed, false otherwise
-  */
-template<typename ValueT, typename VertexT, typename GraphT>
-bool relabel(GraphT graph, VertexT x, VertexT* height, ValueT* flow, 
-	VertexT source){
-    typedef typename GraphT::CsrT CsrT;
-    auto e = find_lowest(graph, x, height, flow, source);
-    // graph.edges is unreachable value = there is no valid neighbour
-    if (util::isValid(e)) {
-        VertexT y = graph.CsrT::GetEdgeDest(e);
-        if (height[y] >= height[x]){
-    	    debug_aml("relabel %d H: %d->%d, res-cap %d-%d: %lf\n", x, height[x], 
-    		    height[y]+1, x, y, graph.CsrT::edge_values[e]-flow[e]);
-            height[x] = height[y] + 1;
-            return true;
-        }
-    }
-    return false;
-}
-
-/**
-  * @brief Push: transfers flow from given vertex to neighbors in residual 
-  *	   network which are lower than it.
-  *
-  * @tparam ValueT	Type of capacity/flow/excess
-  * @tparam VertxeT	Type of vertex
-  * @tparam GraphT	Type of graph
-  * @param[in] graph	Graph
-  * @param[in] x	Index of vertex
-  * @param[in] excess	Function of excess on nodes
-  * @param[in] height	Function of height on nodes
-  * @param[in] capacity Function of capacity on edges
-  * @param[in] flow	Function of flow on edges
-  *
-  * return True if something changed, false otherwise
-  */
-template<typename ValueT, typename VertexT, typename GraphT>
-bool push(GraphT& graph, VertexT x, ValueT* excess, VertexT* height,
-    ValueT* flow, VertexT* reverse){
-    typedef typename GraphT::CsrT CsrT;
-    //if (excess[x] > (ValueT)0){
-    if (excess[x] > MF_EPSILON){
-        auto e_start = graph.CsrT::GetNeighborListOffset(x);
-        auto num_neighbors = graph.CsrT::GetNeighborListLength(x);
-        auto e_end = e_start + num_neighbors;
-        for (auto e = e_start; e < e_end; ++e){
-            auto y = graph.CsrT::GetEdgeDest(e);
-            auto c = graph.CsrT::edge_values[e];
-            //if (c - flow[e] > (ValueT) 0 and height[x] > height[y]){
-            if (c - flow[e] > MF_EPSILON and height[x] > height[y]){
-            auto move = std::min(c - flow[e], excess[x]);
-    //		printf("push %lf from %d (H=%d) to %d (H=%d)\n", 
-    //			move, x, height[x], y, height[y]);
-            excess[x] -= move;
-            excess[y] += move;
-            flow[e] += move;
-            flow[reverse[e]] -= move;
-            return true;
-            }
-        }
-    }
-    return false;
-}
-
-=======
-
->>>>>>> 046a607c
+
 /**
   * @brief Push relabel reference algorithm
   *
@@ -211,8 +91,8 @@
   * return Value of computed max flow
   */
 template<typename ValueT, typename VertexT, typename GraphT>
-ValueT max_flow(GraphT& graph, std::queue<VertexT>& que, ValueT* flow, 
-        ValueT* excess, VertexT* height, VertexT source, VertexT sink, 
+ValueT max_flow(GraphT& graph, std::queue<VertexT>& que, ValueT* flow,
+        ValueT* excess, VertexT* height, VertexT source, VertexT sink,
         VertexT* reverse){
     typedef typename GraphT::CsrT CsrT;
     typedef typename GraphT::SizeT SizeT;
@@ -227,13 +107,13 @@
             auto num_neighbors = graph.CsrT::GetNeighborListLength(x);
             auto e_end = e_start + num_neighbors;
             VertexT lowest_h;
-            SizeT lowest_id = util::PreDefinedValues<SizeT>::InvalidValue; 
+            SizeT lowest_id = util::PreDefinedValues<SizeT>::InvalidValue;
             VertexT lowest_y;
             for (auto e = e_start; e < e_end; ++e){
                 auto y = graph.CsrT::GetEdgeDest(e);
                 auto c = graph.CsrT::edge_values[e];
                 auto move = std::min(c - flow[e], excess[x]);
-                if (move > MF_EPSILON && 
+                if (move > MF_EPSILON &&
                         (!util::isValid(lowest_id) || height[y] < lowest_h)){
                     lowest_h = height[y];
                     lowest_id = e;
@@ -280,7 +160,7 @@
   *
   */
 template <typename VertexT, typename ValueT, typename GraphT>
-void minCut(GraphT& graph, VertexT  src, ValueT* flow, int* min_cut, 
+void minCut(GraphT& graph, VertexT  src, ValueT* flow, int* min_cut,
 	    bool* vertex_reachabilities, ValueT* residuals)
 {
     typedef typename GraphT::CsrT CsrT;
@@ -348,92 +228,68 @@
     double elapsed = 0;
 
 #if (BOOST_FOUND==1)
-    
+
     debug_aml("boost found\n");
     using namespace boost;
 
     // Prepare Boost Datatype and Data structure
     typedef adjacency_list_traits < vecS, vecS, directedS > Traits;
-    typedef adjacency_list < vecS, vecS, directedS, 
+    typedef adjacency_list < vecS, vecS, directedS,
 	    property < vertex_name_t, std::string >,
 	    property < edge_capacity_t, ValueT,
 	    property < edge_residual_capacity_t, ValueT,
 	    property < edge_reverse_t, Traits::edge_descriptor > > > > Graph;
-    
+
     Graph boost_graph;
 
-    typename property_map < Graph, edge_capacity_t >::type 
+    typename property_map < Graph, edge_capacity_t >::type
 	capacity = get(edge_capacity, boost_graph);
 
-    typename property_map < Graph, edge_reverse_t >::type 
+    typename property_map < Graph, edge_reverse_t >::type
 	rev = get(edge_reverse, boost_graph);
 
-    typename property_map < Graph, edge_residual_capacity_t >::type 
+    typename property_map < Graph, edge_residual_capacity_t >::type
 	residual_capacity = get(edge_residual_capacity, boost_graph);
 
     std::vector<Traits::vertex_descriptor> verts;
     for (VertexT v = 0; v < graph.nodes; ++v)
 	verts.push_back(add_vertex(boost_graph));
-    
+
     Traits::vertex_descriptor source = verts[src];
     Traits::vertex_descriptor sink = verts[sin];
     debug_aml("src = %d, sin %d\n", source, sink);
 
     for (VertexT x = 0; x < graph.nodes; ++x){
-<<<<<<< HEAD
-        auto e_start = graph.CsrT::GetNeighborListOffset(x);
-        auto num_neighbors = graph.CsrT::GetNeighborListLength(x);
-        auto e_end = e_start + num_neighbors;
-        for (auto e = e_start; e < e_end; ++e){
-            VertexT y = graph.CsrT::GetEdgeDest(e);
-            ValueT cap = graph.CsrT::edge_values[e];
-            if (fabs(cap) <= 1e-12)
-            continue;
-            Traits::edge_descriptor e1, e2;
-            bool in1, in2;
-            tie(e1, in1) = add_edge(verts[x], verts[y], boost_graph);
-            tie(e2, in2) = add_edge(verts[y], verts[x], boost_graph);
-            if (!in1 || !in2){
-            debug_aml("error");
-            return -1;
-            }
-            capacity[e1] = cap;
-            capacity[e2] = 0;
-            rev[e1] = e2;
-            rev[e2] = e1;
-        }
-=======
-	auto e_start = graph.CsrT::GetNeighborListOffset(x);
-	auto num_neighbors = graph.CsrT::GetNeighborListLength(x);
-	auto e_end = e_start + num_neighbors;
-	for (auto e = e_start; e < e_end; ++e){
-	    VertexT y = graph.CsrT::GetEdgeDest(e);
-	    ValueT cap = graph.CsrT::edge_values[e];
-	    if (fabs(cap) <= 1e-12)
-		continue;
-	    Traits::edge_descriptor e1, e2;
-	    bool in1, in2;
-	    tie(e1, in1) = add_edge(verts[x], verts[y], boost_graph);
-	    tie(e2, in2) = add_edge(verts[y], verts[x], boost_graph);
-	    if (!in1 || !in2){
-		debug_aml("error\n");
-		return -1;
-	    }
-	    capacity[e1] = cap;
-	    capacity[e2] = 0;
-	    rev[e1] = e2;
-	    rev[e2] = e1;
-	}
->>>>>>> 046a607c
-    }
-  
+    	auto e_start = graph.CsrT::GetNeighborListOffset(x);
+    	auto num_neighbors = graph.CsrT::GetNeighborListLength(x);
+    	auto e_end = e_start + num_neighbors;
+    	for (auto e = e_start; e < e_end; ++e){
+    	    VertexT y = graph.CsrT::GetEdgeDest(e);
+    	    ValueT cap = graph.CsrT::edge_values[e];
+    	    if (fabs(cap) <= 1e-12)
+    		continue;
+    	    Traits::edge_descriptor e1, e2;
+    	    bool in1, in2;
+    	    tie(e1, in1) = add_edge(verts[x], verts[y], boost_graph);
+    	    tie(e2, in2) = add_edge(verts[y], verts[x], boost_graph);
+    	    if (!in1 || !in2){
+    		debug_aml("error\n");
+    		return -1;
+    	    }
+    	    capacity[e1] = cap;
+    	    capacity[e2] = 0;
+    	    rev[e1] = e2;
+    	    rev[e2] = e1;
+    	}
+    }
+
     //
     // Perform Boost reference
     //
 
     util::CpuTimer cpu_timer;
     cpu_timer.Start();
-    maxflow = edmonds_karp_max_flow(boost_graph, source, sink); 
+    maxflow = edmonds_karp_max_flow(boost_graph, source, sink);
     cpu_timer.Stop();
     elapsed = cpu_timer.ElapsedMillis();
 
@@ -441,59 +297,38 @@
     // Extracting results on CPU
     //
 
-    std::vector<std::vector<ValueT>> boost_flow; 
+    std::vector<std::vector<ValueT>> boost_flow;
     boost_flow.resize(graph.nodes);
-    for (auto x = 0; x < graph.nodes; ++x) 
+    for (auto x = 0; x < graph.nodes; ++x)
 	boost_flow[x].resize(graph.nodes, 0.0);
     typename graph_traits<Graph>::vertex_iterator u_it, u_end;
     typename graph_traits<Graph>::out_edge_iterator e_it, e_end;
     for (tie(u_it, u_end) = vertices(boost_graph); u_it != u_end; ++u_it){
-<<<<<<< HEAD
-        for (tie(e_it, e_end) = out_edges(*u_it, boost_graph); e_it != e_end; 
-            ++e_it){
-            if (capacity[*e_it] > 0){
-            ValueT e_f = capacity[*e_it] - residual_capacity[*e_it];
-                VertexT t = target(*e_it, boost_graph);
-                //debug_aml("flow on edge %d - %d = %lf", *u_it, t, e_f);
-                boost_flow[*u_it][t] = e_f;
-            }
-        }
-        }
-        for (auto x = 0; x < graph.nodes; ++x){
-        auto e_start = graph.CsrT::GetNeighborListOffset(x);
-        auto num_neighbors = graph.CsrT::GetNeighborListLength(x);
-        auto e_end = e_start + num_neighbors;
-        for (auto e = e_start; e < e_end; ++e){
-            VertexT y = graph.CsrT::GetEdgeDest(e);
-            flow[e] = boost_flow[x][y];
-        }
-=======
-	for (tie(e_it, e_end) = out_edges(*u_it, boost_graph); e_it != e_end; 
-		++e_it){
-	    if (capacity[*e_it] > 0){
-		ValueT e_f = capacity[*e_it] - residual_capacity[*e_it];
-	    	VertexT t = target(*e_it, boost_graph);
-	    	//debug_aml("flow on edge %d - %d = %lf\n", *u_it, t, e_f);
-	    	boost_flow[*u_it][t] = e_f;
-	    }
-	}
+    	for (tie(e_it, e_end) = out_edges(*u_it, boost_graph); e_it != e_end;
+    		++e_it){
+    	    if (capacity[*e_it] > 0){
+    		ValueT e_f = capacity[*e_it] - residual_capacity[*e_it];
+    	    	VertexT t = target(*e_it, boost_graph);
+    	    	//debug_aml("flow on edge %d - %d = %lf\n", *u_it, t, e_f);
+    	    	boost_flow[*u_it][t] = e_f;
+    	    }
+    	}
     }
     for (auto x = 0; x < graph.nodes; ++x){
-	auto e_start = graph.CsrT::GetNeighborListOffset(x);
-	auto num_neighbors = graph.CsrT::GetNeighborListLength(x);
-	auto e_end = e_start + num_neighbors;
-	for (auto e = e_start; e < e_end; ++e){
-	    VertexT y = graph.CsrT::GetEdgeDest(e);
-	    flow[e] = boost_flow[x][y];
-	}
->>>>>>> 046a607c
+    	auto e_start = graph.CsrT::GetNeighborListOffset(x);
+    	auto num_neighbors = graph.CsrT::GetNeighborListLength(x);
+    	auto e_end = e_start + num_neighbors;
+    	for (auto e = e_start; e < e_end; ++e){
+    	    VertexT y = graph.CsrT::GetEdgeDest(e);
+    	    flow[e] = boost_flow[x][y];
+        }
     }
 
 #else
 
     debug_aml("no boost\n");
 
-    debug_aml("graph nodes %d, edges %d source %d sink %d src %d\n", 
+    debug_aml("graph nodes %d, edges %d source %d sink %d src %d\n",
 	    graph.nodes, graph.edges, src, sin);
 
     ValueT*   excess =  (ValueT*)malloc(sizeof(ValueT)*graph.nodes);
@@ -503,52 +338,13 @@
         height[v] = (VertexT)0;
     }
     height[src] = graph.nodes;
-     
+
     for (SizeT e = 0; e < graph.edges; ++e){
         flow[e] = (ValueT) 0;
     }
 
-<<<<<<< HEAD
-#if MF_DEBUG
-    debug_aml("before relabeling");
-    for (SizeT v = 0; v < graph.nodes; ++v){
-        debug_aml("height[%d] = %d", v, height[v]);
-    }
-    for (SizeT v = 0; v < graph.nodes; ++v){
-        debug_aml("excess[%d] = %lf", v, excess[v]);
-    }
-    for (SizeT v = 0; v < graph.edges; ++v){
-        debug_aml("flow[%d] = %lf", v, flow[v]);
-    }
-    for (SizeT v = 0; v < graph.edges; ++v){
-        debug_aml("capacity[%d] = %lf", v, graph.CsrT::edge_values[v]);
-    }
-#endif
     relabeling(graph, src, sin, height, reverse, flow);
 
-#if MF_DEBUG
-    debug_aml("after relabeling");
-    for (SizeT v = 0; v < graph.nodes; ++v){
-        debug_aml("height[%d] = %d", v, height[v]);
-    }
-    for (SizeT v = 0; v < graph.nodes; ++v){
-        debug_aml("excess[%d] = %lf", v, excess[v]);
-    }
-    for (SizeT v = 0; v < graph.edges; ++v){
-        debug_aml("flow[%d] = %lf", v, flow[v]);
-    }
-    for (SizeT v = 0; v < graph.edges; ++v){
-        debug_aml("capacity[%d] = %lf", v, graph.CsrT::edge_values[v]);
-    }
-#endif
-
-    //
-    // Compute the preflow
-    //
-=======
-    relabeling(graph, src, sin, height, reverse, flow);
-    
->>>>>>> 046a607c
     auto e_start = graph.CsrT::GetNeighborListOffset(src);
     auto num_neighbors = graph.CsrT::GetNeighborListLength(src);
     auto e_end = e_start + num_neighbors;
@@ -564,41 +360,8 @@
         flow[e] = c;
         flow[reverse[e]] = -c;
         preflow += c;
-<<<<<<< HEAD
-    }
-
-#if MF_DEBUG
-    debug_aml("after preflow");
-    for (SizeT v = 0; v < graph.nodes; ++v){
-        debug_aml("height[%d] = %d", v, height[v]);
-    }
-    for (SizeT v = 0; v < graph.nodes; ++v){
-        debug_aml("excess[%d] = %lf", v, excess[v]);
-    }
-    for (SizeT v = 0; v < graph.edges; ++v){
-        debug_aml("flow[%d] = %lf", v, flow[v]);
-    }
-    for (SizeT v = 0; v < graph.edges; ++v){
-        debug_aml("capacity[%d] = %lf", v, graph.CsrT::edge_values[v]);
-    }
-
-    {
-        auto e_start = graph.CsrT::GetNeighborListOffset(src);
-        auto num_neighbors = graph.CsrT::GetNeighborListLength(src);
-        auto e_end = e_start + num_neighbors;
-        for (SizeT e = e_start; e < e_end; ++e)
-        {
-            auto y = graph.CsrT::GetEdgeDest(e);
-            debug_aml("height[%d] = %d", y, height[y]);
-        }
-        for (int i=0; i<graph.nodes; ++i){
-            debug_aml("excess[%d] = %lf\n", i, excess[i]);
-        }
-=======
         que.push(y);
->>>>>>> 046a607c
-    }
-#endif
+    }
 
     //
     // Perform simple max flow reference
@@ -608,42 +371,34 @@
     debug_aml("source excess %lf, sink excess %lf\n", excess[src], excess[sin]);
     debug_aml("pre flow push from source %lf\n", preflow);
     debug_aml("source height %d, sink height %d\n", height[src], height[sin]);
-    
+
     util::CpuTimer cpu_timer;
     cpu_timer.Start();
 
-<<<<<<< HEAD
-    maxflow = max_flow(graph, flow, excess, height, src, sin, reverse);
-   
+    maxflow = max_flow(graph, que, flow, excess, height, src, sin, reverse);
+    printf("maxflow result %lf\n", maxflow);
+
     cpu_timer.Stop();
     elapsed = cpu_timer.ElapsedMillis();
 
-=======
-    maxflow = max_flow(graph, que, flow, excess, height, src, sin, reverse);
-    printf("maxflow result %lf\n", maxflow);
-
-    cpu_timer.Stop();
-    elapsed = cpu_timer.ElapsedMillis();
-
-//    for (auto u = 0; u < graph.nodes; ++u){
-//	auto e_start = graph.CsrT::GetNeighborListOffset(u);
-//	auto num_neighbors = graph.CsrT::GetNeighborListLength(u);
-//	auto e_end = e_start + num_neighbors;
-//	for (auto e = e_start; e < e_end; ++e){
-//	    auto v = graph.CsrT::GetEdgeDest(e);
-//	    auto f = flow[e];
-//	    if (v == sin){
-//		printf("flow(%d->%d) = %lf (incoming sink CPU)\n", u, v, f);
-//	    }
-//	}
-//    }
-    
->>>>>>> 046a607c
+    // for (auto u = 0; u < graph.nodes; ++u){
+    //     auto e_start = graph.CsrT::GetNeighborListOffset(u);
+    //     auto num_neighbors = graph.CsrT::GetNeighborListLength(u);
+    //     auto e_end = e_start + num_neighbors;
+    //     for (auto e = e_start; e < e_end; ++e){
+    //         auto v = graph.CsrT::GetEdgeDest(e);
+    //         auto f = flow[e];
+    //         if (v == sin){
+    //     	    printf("flow(%d->%d) = %lf (incoming sink CPU)\n", u, v, f);
+    //         }
+    //     }
+    // }
+
     free(excess);
     free(height);
 
 #endif
-    
+
     return elapsed;
 }
 
@@ -657,8 +412,8 @@
  * @param[in]  graph	      Input graph
  * @param[in]  source	      The source vertex
  * @param[in]  sink           The sink vertex
- * @param[in]  h_flow	      Computed flow on edges 
- * @param[in]  reverse	      Reverse array on edges 
+ * @param[in]  h_flow	      Computed flow on edges
+ * @param[in]  reverse	      Reverse array on edges
  * @param[in]  min_cut	      Array on nodes, 0 - source set, 1 - sink set
  * @param[in]  ref_max_flow	  Value of max flow for reference solution
  * @param[in]  ref_flow	      Reference flow on edges
@@ -668,31 +423,19 @@
  */
 template <typename GraphT, typename ValueT, typename VertexT>
 int Validate_Results(
-<<<<<<< HEAD
-    util::Parameters  &parameters,
-    GraphT		  &graph,
-    VertexT		  source,
-    VertexT		  sink,
-    ValueT		  *h_flow,
-    VertexT		  *reverse,
-    int               *min_cut,
-    ValueT		  *ref_flow = NULL,
-    bool		  verbose = true)
-=======
-        util::Parameters    &parameters,
-        GraphT              &graph,
-        VertexT		        source,
-        VertexT		        sink,
-        ValueT		        *h_flow,
-        VertexT		        *reverse,
-        int                 *min_cut,
-        ValueT              ref_max_flow,
-        ValueT		        *ref_flow = NULL,
-        bool		        verbose = true)
->>>>>>> 046a607c
+    util::Parameters    &parameters,
+    GraphT              &graph,
+    VertexT		        source,
+    VertexT		        sink,
+    ValueT		        *h_flow,
+    VertexT		        *reverse,
+    int                 *min_cut,
+    ValueT              ref_max_flow,
+    ValueT		        *ref_flow = NULL,
+    bool		        verbose = true)
 {
     typedef typename GraphT::CsrT   CsrT;
-    typedef typename GraphT::SizeT  SizeT;  
+    typedef typename GraphT::SizeT  SizeT;
 
     int num_errors = 0;
     bool quiet = parameters.Get<bool>("quiet");
@@ -737,9 +480,9 @@
     {
         ++num_errors;
         util::PrintMsg("FAIL: Min cut " + std::to_string(mincut_flow) +
-                " and max flow " + std::to_string(flow_incoming_sink) + 
+                " and max flow " + std::to_string(flow_incoming_sink) +
                 " are not equal", !quiet);
-        fprintf(stderr, "FAIL: Min cut %lf and max flow %lf are not equal\n", 
+        fprintf(stderr, "FAIL: Min cut %lf and max flow %lf are not equal\n",
                 mincut_flow, flow_incoming_sink);
     }
 
@@ -763,7 +506,7 @@
             }
         }
 
-        if (fabs(flow_incoming_sink-ref_flow_incoming_sink) > 
+        if (fabs(flow_incoming_sink-ref_flow_incoming_sink) >
                 MF_EPSILON_VALIDATE)
         {
             ++num_errors;
@@ -773,7 +516,7 @@
 
         if (num_errors > 0)
         {
-            util::PrintMsg(std::to_string(num_errors) + " errors occurred.", 
+            util::PrintMsg(std::to_string(num_errors) + " errors occurred.",
                     !quiet);
         }else
         {
@@ -810,20 +553,20 @@
                 }
             }
             if (fabs(flow_v) > MF_EPSILON_VALIDATE){
-                debug_aml("summary flow for vertex %d is %lf > %llf\n", 
+                debug_aml("summary flow for vertex %d is %lf > %llf\n",
                         v, fabs(flow_v), MF_EPSILON);
             }else
                 continue;
             ++num_errors;
             util::PrintMsg("FAIL: for vertex " + std::to_string(v) +
-                    " summary flow " + std::to_string(flow_v) + 
+                    " summary flow " + std::to_string(flow_v) +
                     " is not equal 0", !quiet);
-            fprintf(stderr, "FAIL: for vertex %d summary flow %lf is not equal 0\n", 
+            fprintf(stderr, "FAIL: for vertex %d summary flow %lf is not equal 0\n",
                 v, flow_v);
         }
         if (num_errors > 0)
         {
-            util::PrintMsg(std::to_string(num_errors) + " errors occurred.", 
+            util::PrintMsg(std::to_string(num_errors) + " errors occurred.",
                     !quiet);
         } else {
             util::PrintMsg("PASS", !quiet);
@@ -855,4 +598,4 @@
 // Local Variables:
 // mode:c++
 // c-file-style: "NVIDIA"
-// End:
+// End: