--- conflicted
+++ resolved
@@ -55,23 +55,18 @@
     struct DataSlice : DataSliceBase<SizeT, VertexId, Value>
     {
         // device storage arrays
-<<<<<<< HEAD
         util::Array1D<SizeT, VertexId  >  labels;              /**< Used for source distance */
-        //util::Array1D<SizeT, VertexId  >  preds;               /**< Used for predecessor */
-        //util::Array1D<SizeT, VertexId  >  temp_preds;          /**< Used for tempoary predecessor */
         util::Array1D<SizeT, Value     >  bc_values;           /**< Used to store final BC values for each node */
         util::Array1D<SizeT, Value     >  ebc_values;          /**< Used to store final BC values for each edge */
         util::Array1D<SizeT, Value     >  sigmas;              /**< Accumulated sigma values for each node */
         util::Array1D<SizeT, Value     >  deltas;              /**< Accumulated delta values for each node */
         util::Array1D<SizeT, VertexId  >  src_node;            /**< Used to store source node ID */
-        util::Array1D<SizeT, VertexId  >  *forward_output;      /**< Used to store output noe IDs by the forward pass */
+        util::Array1D<SizeT, VertexId  >  *forward_output;     /**< Used to store output noe IDs by the forward pass */
         std::vector<SizeT>                *forward_queue_offsets;
-        //util::Array1D<SizeT, SizeT     >  *scanned_edges;
 
         DataSlice()
         {   
             labels      .SetName("labels"      );
-            //preds       .SetName("preds"       );  
             bc_values   .SetName("bc_values"   );
             ebc_values  .SetName("ebc_values"  );
             sigmas      .SetName("sigmas"      );
@@ -79,27 +74,12 @@
             src_node    .SetName("src_node"    );
             forward_output        = NULL;
             forward_queue_offsets = NULL;
-            //scanned_edges         = NULL;
         }
-=======
-        VertexId        *d_labels;              /**< Used for source distance */
-        VertexId        *d_preds;               /**< Used for predecessor */
-        Value           *d_bc_values;           /**< Used to store final BC values for each node */
-        Value           *d_ebc_values;          /**< Used to store final BC values for each edge */
-        Value           *d_sigmas;              /**< Accumulated sigma values for each node */
-        Value           *d_deltas;              /**< Accumulated delta values for each node */
-        VertexId        *d_src_node;            /**< Used to store source node ID */
-        VertexId        *d_forward_output;      /**< Used to store output node IDs by the forward pass */
-    };
->>>>>>> dc7a660e
 
         ~DataSlice()
         {
-            //util::cpu_mt::PrintMessage("~DataSlice() begin.");
             if (util::SetDevice(this->gpu_idx)) return;
             labels        .Release();
-            //preds         .Release();
-            //temp_preds    .Release();
             bc_values     .Release();
             ebc_values    .Release();
             sigmas        .Release();
@@ -107,14 +87,11 @@
             src_node      .Release();
             for (int gpu=0;gpu<this->num_gpus;gpu++)
             {
-                //scanned_edges        [gpu].Release();
                 forward_output       [gpu].Release();
                 forward_queue_offsets[gpu].resize(0);
             }
-            //delete[] scanned_edges        ; scanned_edges         = NULL;
             delete[] forward_output       ; forward_output        = NULL;
             delete[] forward_queue_offsets; forward_queue_offsets = NULL;
-            //util::cpu_mt::PrintMessage("~DataSlice() end.");
         }
 
         cudaError_t Init(
@@ -147,12 +124,10 @@
             if (retval = ebc_values.Allocate(graph->edges, util::DEVICE)) return retval;
             if (retval = sigmas    .Allocate(graph->nodes, util::DEVICE | util::HOST)) return retval;
             if (retval = deltas    .Allocate(graph->nodes, util::DEVICE)) return retval;
-            //if (retval = forward_output.Allocate(graph->nodes, util::DEVICE)) return retval;
             if (retval = src_node  .Allocate(1           , util::DEVICE)) return retval; 
             util::MemsetKernel<<<128, 128>>>( bc_values.GetPointer(util::DEVICE), (Value)0.0f, graph->nodes);
             util::MemsetKernel<<<128, 128>>>(ebc_values.GetPointer(util::DEVICE), (Value)0.0f, graph->edges);
 
-            //scanned_edges = new util::Array1D<SizeT, SizeT>[num_gpus];
             forward_queue_offsets = new std::vector<SizeT>[num_gpus];
             forward_output = new util::Array1D<SizeT, VertexId>[num_gpus];
             for (int gpu=0;gpu<num_gpus;gpu++)
@@ -161,7 +136,6 @@
                 forward_queue_offsets[gpu].push_back(0);
                 forward_output[gpu].SetName("forward_output[]");
                 if (retval = forward_output[gpu].Allocate(graph->nodes, util::DEVICE)) return retval;
-                //if (retval = scanned_edges[gpu].Allocate(graph->edges, util::DEVICE)) return retval;
             }
             return retval;
         } // Init
@@ -246,22 +220,8 @@
         if (data_slices==NULL) return;
         for (int i = 0; i < this->num_gpus; ++i)
         {
-<<<<<<< HEAD
             util::SetDevice(this->gpu_idx[i]);
             data_slices[i].Release();
-=======
-            if (util::GRError(cudaSetDevice(gpu_idx[i]),
-                "~BCProblem cudaSetDevice failed", __FILE__, __LINE__)) break;
-            if (data_slices[i]->d_labels)      util::GRError(cudaFree(data_slices[i]->d_labels), "GpuSlice cudaFree d_labels failed", __FILE__, __LINE__);
-            if (data_slices[i]->d_preds)      util::GRError(cudaFree(data_slices[i]->d_preds), "GpuSlice cudaFree d_preds failed", __FILE__, __LINE__);
-            if (data_slices[i]->d_bc_values)      util::GRError(cudaFree(data_slices[i]->d_bc_values), "GpuSlice cudaFree d_bc_values failed", __FILE__, __LINE__);
-            if (data_slices[i]->d_ebc_values)      util::GRError(cudaFree(data_slices[i]->d_ebc_values), "GpuSlice cudaFree d_ebc_values failed", __FILE__, __LINE__);
-            if (data_slices[i]->d_sigmas)      util::GRError(cudaFree(data_slices[i]->d_sigmas), "GpuSlice cudaFree d_sigmas failed", __FILE__, __LINE__);
-            if (data_slices[i]->d_deltas)      util::GRError(cudaFree(data_slices[i]->d_deltas), "GpuSlice cudaFree d_deltas failed", __FILE__, __LINE__);
-            if (data_slices[i]->d_src_node)      util::GRError(cudaFree(data_slices[i]->d_src_node), "GpuSlice cudaFree d_deltas failed", __FILE__, __LINE__);
-            if (data_slices[i]->d_forward_output)      util::GRError(cudaFree(data_slices[i]->d_forward_output), "GpuSlice cudaFree d_forward_output failed", __FILE__, __LINE__);
-            if (d_data_slices[i])                 util::GRError(cudaFree(d_data_slices[i]), "GpuSlice cudaFree data_slices failed", __FILE__, __LINE__);
->>>>>>> dc7a660e
         }
         delete[] data_slices;data_slices=NULL;   
     }
@@ -293,7 +253,8 @@
 
                 if (h_bc_values) {
                     data_slices[0]->bc_values.SetPointer(h_bc_values);
-                    if (retval = data_slices[0]->bc_values.Move(util::DEVICE, util::HOST)) return retval;                }
+                    if (retval = data_slices[0]->bc_values.Move(util::DEVICE, util::HOST)) return retval;
+                }
 
                 if (h_ebc_values) {
                     data_slices[0]->ebc_values.SetPointer(h_ebc_values);
@@ -415,16 +376,11 @@
         data_slices = new util::Array1D<SizeT, DataSlice>[this->num_gpus];
 
         do {
-<<<<<<< HEAD
             for (int gpu=0; gpu<this->num_gpus;gpu++)
             {
                 data_slices[gpu].SetName("data_slices[]");
                 if (retval = util::SetDevice(this->gpu_idx[gpu])) return retval;
                 if (retval = data_slices[gpu].Allocate(1, util::DEVICE | util::HOST)) return retval;
-                //printf("%p ",&(this->sub_graphs[gpu])); fflush(stdout);
-                //printf("%d ",this->gpu_idx[gpu]); fflush(stdout);
-                //printf("%d ",this->graph_slices[gpu]->in_offset[this->num_gpus]);fflush(stdout);
-                //printf("%d ",this->graph_slices[gpu]->out_offset[this->num_gpus]);fflush(stdout);
                 DataSlice* _data_slice = data_slices[gpu].GetPointer(util::HOST);
                 _data_slice->streams.SetPointer(&streams[gpu*num_gpus*2],num_gpus*2);
 
@@ -449,78 +405,9 @@
                         NULL,
                         queue_sizing,
                         in_sizing);
-=======
-            if (num_gpus <= 1) {
-                gpu_idx = (int*)malloc(sizeof(int));
-                // Create a single data slice for the currently-set gpu
-                int gpu;
-                if (retval = util::GRError(cudaGetDevice(&gpu), "BCProblem cudaGetDevice failed", __FILE__, __LINE__)) break;
-                gpu_idx[0] = gpu;
-
-                data_slices[0] = new DataSlice;
-                if (retval = util::GRError(cudaMalloc(
-                                (void**)&d_data_slices[0],
-                                sizeof(DataSlice)),
-                            "BCProblem cudaMalloc d_data_slices failed", __FILE__, __LINE__)) return retval;
-
-                // Create SoA on device
-                VertexId    *d_labels;
-                if (retval = util::GRError(cudaMalloc(
-                        (void**)&d_labels,
-                        nodes * sizeof(VertexId)),
-                    "BCProblem cudaMalloc d_labels failed", __FILE__, __LINE__)) return retval;
-                data_slices[0]->d_labels = d_labels;
-
-                VertexId    *d_preds;
-                if (retval = util::GRError(cudaMalloc(
-                        (void**)&d_preds,
-                        nodes * sizeof(VertexId)),
-                    "BCProblem cudaMalloc d_preds failed", __FILE__, __LINE__)) return retval;
-                data_slices[0]->d_preds = d_preds;
- 
-                Value   *d_bc_values;
-                    if (retval = util::GRError(cudaMalloc(
-                        (void**)&d_bc_values,
-                        nodes * sizeof(Value)),
-                    "BCProblem cudaMalloc d_bc_values failed", __FILE__, __LINE__)) return retval;
-
-                data_slices[0]->d_bc_values = d_bc_values;
-
-                Value   *d_ebc_values;
-                    if (retval = util::GRError(cudaMalloc(
-                        (void**)&d_ebc_values,
-                        edges * sizeof(Value)),
-                    "BCProblem cudaMalloc d_ebc_values failed", __FILE__, __LINE__)) return retval;
-
-                data_slices[0]->d_ebc_values = d_ebc_values;
-
-                util::MemsetKernel<<<128, 128>>>(data_slices[0]->d_bc_values, (Value)0.0f, nodes);
-                util::MemsetKernel<<<128, 128>>>(data_slices[0]->d_ebc_values, (Value)0.0f, edges);
-
-                Value   *d_sigmas;
-                    if (retval = util::GRError(cudaMalloc(
-                        (void**)&d_sigmas,
-                        nodes * sizeof(Value)),
-                    "BCProblem cudaMalloc d_sigmas failed", __FILE__, __LINE__)) return retval;
-                data_slices[0]->d_sigmas = d_sigmas;
-
-                VertexId *d_forward_output;
-                    if (retval = util::GRError(cudaMalloc(
-                        (void**)&d_forward_output,
-                        nodes * sizeof(VertexId)),
-                    "BCProblem cudaMalloc d_forward_output failed", __FILE__, __LINE__)) return retval;
-                data_slices[0]->d_forward_output = d_forward_output;
-
-                VertexId   *d_src_node;
-                    if (retval = util::GRError(cudaMalloc(
-                        (void**)&d_src_node,
-                        sizeof(VertexId)),
-                    "BCProblem cudaMalloc d_src_node failed", __FILE__, __LINE__)) return retval;
-                data_slices[0]->d_src_node = d_src_node;
->>>>>>> dc7a660e
                 
                 if (retval) return retval;
-          }
+            }
         } while (0);
 
         return retval;
@@ -557,67 +444,7 @@
 
             if (retval = data_slices[gpu]->Reset(frontier_type, this->graph_slices[gpu], queue_sizing, queue_sizing1)) return retval;
             
-
-<<<<<<< HEAD
             if (retval = data_slices[gpu].Move(util::HOST, util::DEVICE)) return retval;
-=======
-            if (!data_slices[gpu]->d_ebc_values) {
-                Value    *d_ebc_values;
-                if (retval = util::GRError(cudaMalloc(
-                                (void**)&d_ebc_values,
-                                nodes * sizeof(Value)),
-                            "BCProblem cudaMalloc d_ebc_values failed", __FILE__, __LINE__)) return retval;
-                data_slices[gpu]->d_ebc_values = d_ebc_values;
-            }
-
-            // Allocate deltas if necessary
-            if (!data_slices[gpu]->d_deltas) {
-                Value    *d_deltas;
-                if (retval = util::GRError(cudaMalloc(
-                                (void**)&d_deltas,
-                                nodes * sizeof(Value)),
-                            "BCProblem cudaMalloc d_deltas failed", __FILE__, __LINE__)) return retval;
-                data_slices[gpu]->d_deltas = d_deltas;
-            }
-            util::MemsetKernel<<<128, 128>>>(data_slices[gpu]->d_deltas, (Value)0.0f, nodes);
-
-            // Allocate deltas if necessary
-            if (!data_slices[gpu]->d_sigmas) {
-                Value    *d_sigmas;
-                if (retval = util::GRError(cudaMalloc(
-                                (void**)&d_sigmas,
-                                nodes * sizeof(Value)),
-                            "BCProblem cudaMalloc d_sigmas failed", __FILE__, __LINE__)) return retval;
-                data_slices[gpu]->d_sigmas = d_sigmas;
-            }
-
-            if (!data_slices[gpu]->d_forward_output) {
-                VertexId    *d_forward_output;
-                if (retval = util::GRError(cudaMalloc(
-                                (void**)&d_forward_output,
-                                nodes * sizeof(VertexId)),
-                            "BCProblem cudaMalloc d_forward_output failed", __FILE__, __LINE__)) return retval;
-                data_slices[gpu]->d_forward_output = d_forward_output;
-            }
-
-            if (!data_slices[gpu]->d_src_node) {
-                VertexId    *d_src_node;
-                if (retval = util::GRError(cudaMalloc(
-                                (void**)&d_src_node,
-                                sizeof(VertexId)),
-                            "BCProblem cudaMalloc d_src_node failed", __FILE__, __LINE__)) return retval;
-                data_slices[gpu]->d_src_node = d_src_node;
-            }
-            util::MemsetKernel<<<128, 128>>>(data_slices[gpu]->d_sigmas, (Value)0.0f, nodes);
-
-
-            if (retval = util::GRError(cudaMemcpy(
-                            d_data_slices[gpu],
-                            data_slices[gpu],
-                            sizeof(DataSlice),
-                            cudaMemcpyHostToDevice),
-                        "BCProblem cudaMemcpy data_slices to d_data_slices failed", __FILE__, __LINE__)) return retval;
->>>>>>> dc7a660e
         }
         
         // Fillin the initial input_queue for BC problem
