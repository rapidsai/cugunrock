--- conflicted
+++ resolved
@@ -19,11 +19,7 @@
 #include <gunrock/app/enactor_iteration.cuh>
 #include <gunrock/app/enactor_loop.cuh>
 #include <gunrock/app/bc/bc_problem.cuh>
-<<<<<<< HEAD
-#include <gunrock/app/bc/bc_functor.cuh>
-=======
 #include <gunrock/oprtr/oprtr.cuh>
->>>>>>> 07c8340d
 
 namespace gunrock {
 namespace app {
@@ -34,574 +30,6 @@
  * @param parameters The util::Parameter<...> structure holding all parameter info
  * \return cudaError_t error message(s), if any
  */
-<<<<<<< HEAD
-template <typename VertexId, typename SizeT, typename Value,
-          int NUM_VERTEX_ASSOCIATES, int NUM_VALUE__ASSOCIATES>
-__global__ void Expand_Incoming_Forward(const SizeT num_elements,
-                                        const VertexId *const keys_in,
-                                        VertexId *keys_out,
-                                        const size_t array_size, char *array) {
-  extern __shared__ char s_array[];
-  const SizeT STRIDE = (SizeT)gridDim.x * blockDim.x;
-  VertexId t;
-  size_t offset = 0;
-  VertexId **s_vertex_associate_in = (VertexId **)&(s_array[offset]);
-  offset += sizeof(VertexId *) * NUM_VERTEX_ASSOCIATES;
-  Value **s_value__associate_in = (Value **)&(s_array[offset]);
-  offset += sizeof(Value *) * NUM_VALUE__ASSOCIATES;
-  VertexId **s_vertex_associate_org = (VertexId **)&(s_array[offset]);
-  offset += sizeof(VertexId *) * NUM_VERTEX_ASSOCIATES;
-  Value **s_value__associate_org = (Value **)&(s_array[offset]);
-  SizeT x = threadIdx.x;
-  while (x < array_size) {
-    s_array[x] = array[x];
-    x += blockDim.x;
-  }
-  __syncthreads();
-
-  x = (SizeT)blockIdx.x * blockDim.x + threadIdx.x;
-
-  while (x < num_elements) {
-    VertexId key = keys_in[x];
-
-    if (atomicCAS(s_vertex_associate_org[1] + key, (VertexId)-2,
-                  s_vertex_associate_in[1][x]) == -2) {
-      s_vertex_associate_org[0][key] = s_vertex_associate_in[0][x];
-      t = -1;
-    } else {
-      t = atomicCAS(s_vertex_associate_org[0] + key, (VertexId)-1,
-                    s_vertex_associate_in[0][x]);
-      if (s_vertex_associate_org[0][key] != s_vertex_associate_in[0][x]) {
-        keys_out[x] = -1;
-        x += STRIDE;
-        continue;
-      }
-    }
-    if (t == -1)
-      keys_out[x] = key;
-    else
-      keys_out[x] = -1;
-    atomicAdd(s_value__associate_org[0] + key, s_value__associate_in[0][x]);
-    x += STRIDE;
-  }
-}
-
-template <typename KernelPolicy>
-__global__ void Expand_Incoming_Forward_Kernel(
-    int thread_num, typename KernelPolicy::SizeT num_elements,
-    typename KernelPolicy::VertexId label,
-    typename KernelPolicy::VertexId *d_keys_in,
-    typename KernelPolicy::VertexId *d_vertex_associate_in,
-    typename KernelPolicy::Value *d_value__associate_in,
-    typename KernelPolicy::SizeT *d_out_length,
-    typename KernelPolicy::VertexId *d_keys_out,
-    typename KernelPolicy::VertexId *d_labels,
-    typename KernelPolicy::VertexId *d_preds,
-    typename KernelPolicy::Value *d_sigmas) {
-  typedef typename KernelPolicy::VertexId VertexId;
-  typedef typename KernelPolicy::SizeT SizeT;
-  typedef typename KernelPolicy::Problem::MaskT MaskT;
-  typedef typename KernelPolicy::Value Value;
-  typedef util::Block_Scan<SizeT, KernelPolicy::CUDA_ARCH,
-                           KernelPolicy::LOG_THREADS>
-      BlockScanT;
-
-  __shared__ typename BlockScanT::Temp_Space scan_space;
-  __shared__ SizeT block_offset;
-  SizeT x = (SizeT)blockIdx.x * blockDim.x + threadIdx.x;
-  const SizeT STRIDE = (SizeT)blockDim.x * gridDim.x;
-
-  while (x - threadIdx.x < num_elements) {
-    bool to_process = true;
-    VertexId key = util::InvalidValue<VertexId>();
-
-    if (x < num_elements) {
-      key = d_keys_in[x];
-      // VertexId label_in = d_vertex_associate_in[x << 1];
-      // VertexId pred_in  = d_vertex_associate_in[(x << 1) + 1];
-      // VertexId pred_in = d_vertex_associate_in[x];
-      // VertexId org_label = __ldg(d_labels + key);
-      VertexId org_label = atomicCAS(d_labels + key, (VertexId)-1, label);
-      // if (atomicCAS(d_preds + key, (VertexId)-2, pred_in) == -2)
-      // if (d_preds[key] == -2)
-      if (org_label == -1) {
-        // d_preds[key] = d_vertex_associate_in[x];
-        // d_preds[key] = pred_in;
-        // d_labels[key] = label;
-        // atomicAdd(d_sigmas + key, d_value__associate_in[x]);
-      } else {
-        // VertexId org_label = d_labels[key];
-        // if (org_label == label || org_label == -1)
-        //    atomicAdd(d_sigmas + key, d_value__associate_in[x]);
-        to_process = false;
-      }
-      if (org_label == label || org_label == -1)
-        atomicAdd(d_sigmas + key, d_value__associate_in[x]);
-    } else
-      to_process = false;
-
-    SizeT output_pos = util::InvalidValue<SizeT>();
-    BlockScanT::LogicScan(to_process, output_pos, scan_space);
-    if (threadIdx.x == blockDim.x - 1) {
-      if (output_pos != 0 || to_process)
-        block_offset =
-            atomicAdd(d_out_length, output_pos + ((to_process) ? 1 : 0));
-    }
-    __syncthreads();
-
-    if (to_process) {
-      output_pos += block_offset;
-      d_keys_out[output_pos] = key;
-    }
-    x += STRIDE;
-  }
-}
-
-/*
- * @brief Expand incoming function.
- *
- * @tparam VertexId
- * @tparam SizeT
- * @tparam Value
- * @tparam NUM_VERTEX_ASSOCIATES
- * @tparam NUM_VALUE__ASSOCIATES
- *
- * @param[in] num_elements
- * @param[in] keys_in
- * @param[in] keys_out
- * @param[in] array_size
- * @param[in] array
- */
-template <typename VertexId, typename SizeT, typename Value,
-          int NUM_VERTEX_ASSOCIATES, int NUM_VALUE__ASSOCIATES>
-__global__ void Expand_Incoming_Backward(const SizeT num_elements,
-                                         const VertexId *const keys_in,
-                                         VertexId *keys_out,
-                                         const size_t array_size, char *array) {
-  extern __shared__ char s_array[];
-  const SizeT STRIDE = (SizeT)gridDim.x * blockDim.x;
-  size_t offset = 0;
-  offset += sizeof(VertexId *) * NUM_VERTEX_ASSOCIATES;
-  Value **s_value__associate_in = (Value **)&(s_array[offset]);
-  offset += sizeof(Value *) * NUM_VALUE__ASSOCIATES;
-  offset += sizeof(VertexId *) * NUM_VERTEX_ASSOCIATES;
-  Value **s_value__associate_org = (Value **)&(s_array[offset]);
-  SizeT x = threadIdx.x;
-  if (x < array_size) {
-    s_array[x] = array[x];
-    x += blockDim.x;
-  }
-  __syncthreads();
-
-  x = (SizeT)blockIdx.x * blockDim.x + threadIdx.x;
-
-  while (x < num_elements) {
-    VertexId key = keys_in[x];
-    keys_out[x] = key;
-    s_value__associate_org[0][key] = s_value__associate_in[0][x];
-    s_value__associate_org[1][key] = s_value__associate_in[1][x];
-    x += STRIDE;
-  }
-}
-
-template <typename VertexId, typename SizeT, typename Value>
-__global__ void Expand_Incoming_Backward_Kernel(
-    const SizeT num_elements, const VertexId *const d_keys_in,
-    const Value *const d_values_in, SizeT output_offset, VertexId *d_keys_out,
-    Value *d_deltas, Value *d_bc_values, VertexId *d_original_vertex) {
-  SizeT x = (SizeT)blockIdx.x * blockDim.x + threadIdx.x;
-  const SizeT STRIDE = (SizeT)gridDim.x * blockDim.x;
-  while (x < num_elements) {
-    VertexId key = d_keys_in[x];
-    d_deltas[key] = d_values_in[x << 1];
-    d_bc_values[key] = d_values_in[(x << 1) + 1];
-    // d_keys_out[x + output_offset] = key;
-    // printf("Expand_Incoming : [%2d, %2d] -> %.4f, %.4f\n",
-    //    x, d_original_vertex[key], d_values_in[x << 1],
-    //    d_values_in[(x<<1)+1]);
-    x += STRIDE;
-  }
-}
-
-template <typename VertexId, typename SizeT, typename Value>
-__global__ void Assign_Middle(int num_gpus, SizeT num_elements,
-                              VertexId *d_keys_in, VertexId *d_labels_in,
-                              Value *d_sigmas_in,
-                              // VertexId **d_keys_outs,
-                              VertexId *d_labels_out, Value *d_sigmas_out) {
-  SizeT x = (SizeT)blockIdx.x * blockDim.x + threadIdx.x;
-  const SizeT STRIDE = (SizeT)gridDim.x * blockDim.x;
-  /*__shared__ VertexId* s_keys_outs[8];
-  __shared__ VertexId* s_labels_outs[8];
-  __shared__ Value*    s_sigmas_outs[8];
-  if (threadIdx.x < num_gpus)
-  {
-      s_keys_outs  [threadIdx.x] = d_keys_outs  [threadIdx.x];
-      s_labels_outs[threadIdx.x] = d_labels_outs[threadIdx.x];
-      s_sigmas_outs[threadIdx.x] = d_sigmas_outs[threadIdx.x];
-  }
-  __syncthreads();*/
-
-  while (x < num_elements) {
-    VertexId key = d_keys_in[x];
-    /*VertexId label = d_labels_in[key];
-    Value    sigma = d_sigmas_in[key];
-    for (int gpu = 1; gpu < num_gpus; gpu++)
-    {
-        s_keys_outs  [gpu][x] = key;
-        s_labels_outs[gpu][x] = label;
-        s_sigmas_outs[gpu][x] = sigma;
-    }*/
-    d_labels_out[x] = d_labels_in[key];
-    d_sigmas_out[x] = d_sigmas_in[key];
-
-    x += STRIDE;
-  }
-}
-
-template <typename VertexId, typename SizeT, typename Value>
-__global__ void Expand_Incoming_Middle(SizeT num_elements, VertexId *d_keys_in,
-                                       VertexId *d_labels_in,
-                                       Value *d_sigmas_in,
-                                       VertexId *d_labels_out,
-                                       Value *d_sigmas_out) {
-  SizeT x = (SizeT)blockIdx.x * blockDim.x + threadIdx.x;
-  const SizeT STRIDE = (SizeT)gridDim.x * blockDim.x;
-  while (x < num_elements) {
-    VertexId key = d_keys_in[x];
-    d_labels_out[key] = d_labels_in[x];
-    d_sigmas_out[key] = d_sigmas_in[x];
-
-    x += STRIDE;
-  }
-}
-
-/*
- * @brief Iteration structure derived from IterationBase.
- *
- * @tparam AdvanceKernelPolicy Kernel policy for advance operator.
- * @tparam FilterKernelPolicy Kernel policy for filter operator.
- * @tparam Enactor Enactor we process on.
- */
-template <typename AdvanceKernelPolicy, typename FilterKernelPolicy,
-          typename Enactor>
-struct Forward_Iteration
-    : public IterationBase<AdvanceKernelPolicy, FilterKernelPolicy, Enactor,
-                           false,  // HAS_SUBQ
-                           true,   // HAS_FULLQ
-                           false,  // BACKWARD
-                           true,   // FORWARD
-                           true>   // UPDATE_PREDECESSORS
-{
- public:
-  typedef typename Enactor::SizeT SizeT;
-  typedef typename Enactor::Value Value;
-  typedef typename Enactor::VertexId VertexId;
-  typedef typename Enactor::Problem Problem;
-  typedef typename Problem::DataSlice DataSlice;
-  typedef GraphSlice<VertexId, SizeT, Value> GraphSliceT;
-  typedef typename util::DoubleBuffer<VertexId, SizeT, Value> Frontier;
-  typedef ForwardFunctor<VertexId, SizeT, Value, Problem> ForwardFunctor;
-  typedef IterationBase<AdvanceKernelPolicy, FilterKernelPolicy, Enactor, false,
-                        true, false, true, true>
-      BaseIteration;
-
-  /*
-   * @brief FullQueue_Gather function.
-   *
-   * @param[in] thread_num Number of threads.
-   * @param[in] peer_ Peer GPU index.
-   * @param[in] frontier_queue Pointer to the frontier queue.
-   * @param[in] partitioned_scanned_edges Pointer to the scanned edges.
-   * @param[in] frontier_attribute Pointer to the frontier attribute.
-   * @param[in] enactor_stats Pointer to the enactor statistics.
-   * @param[in] data_slice Pointer to the data slice we process on.
-   * @param[in] d_data_slice Pointer to the data slice on the device.
-   * @param[in] graph_slice Pointer to the graph slice we process on.
-   * @param[in] work_progress Pointer to the work progress class.
-   * @param[in] context CudaContext for ModernGPU API.
-   * @param[in] stream CUDA stream.
-   */
-  static void FullQueue_Gather(
-      Enactor *enactor, int thread_num, int peer_, Frontier *frontier_queue,
-      util::Array1D<SizeT, SizeT> *scanned_edges,
-      FrontierAttribute<SizeT> *frontier_attribute,
-      EnactorStats<SizeT> *enactor_stats, DataSlice *data_slice,
-      DataSlice *d_data_slice, GraphSliceT *graph_slice,
-      util::CtaWorkProgressLifetime<SizeT> *work_progress, ContextPtr context,
-      cudaStream_t stream) {
-    if (enactor_stats->iteration <= 0) return;
-
-    SizeT cur_offset = data_slice->forward_queue_offsets[peer_].back();
-    bool oversized = false;
-    if (enactor_stats->retval = Check_Size<SizeT, VertexId>(
-            enactor->size_check, "forward_output",
-            cur_offset + frontier_attribute->queue_length,
-            &data_slice->forward_output[peer_], oversized, thread_num,
-            enactor_stats->iteration, peer_))
-      return;
-    util::MemsetCopyVectorKernel<<<120, 512, 0, stream>>>(
-        data_slice->forward_output[peer_].GetPointer(util::DEVICE) + cur_offset,
-        frontier_queue->keys[frontier_attribute->selector].GetPointer(
-            util::DEVICE),
-        frontier_attribute->queue_length);
-    data_slice->forward_queue_offsets[peer_].push_back(
-        frontier_attribute->queue_length + cur_offset);
-  }
-
-  /*
-   * @brief FullQueue_Core function.
-   *
-   * @param[in] thread_num Number of threads.
-   * @param[in] peer_ Peer GPU index.
-   * @param[in] frontier_queue Pointer to the frontier queue.
-   * @param[in] partitioned_scanned_edges Pointer to the scanned edges.
-   * @param[in] frontier_attribute Pointer to the frontier attribute.
-   * @param[in] enactor_stats Pointer to the enactor statistics.
-   * @param[in] data_slice Pointer to the data slice we process on.
-   * @param[in] d_data_slice Pointer to the data slice on the device.
-   * @param[in] graph_slice Pointer to the graph slice we process on.
-   * @param[in] work_progress Pointer to the work progress class.
-   * @param[in] context CudaContext for ModernGPU API.
-   * @param[in] stream CUDA stream.
-   */
-  static void FullQueue_Core(
-      Enactor *enactor, int thread_num, int peer_, Frontier *frontier_queue,
-      util::Array1D<SizeT, SizeT> *scanned_edges,
-      FrontierAttribute<SizeT> *frontier_attribute,
-      EnactorStats<SizeT> *enactor_stats, DataSlice *data_slice,
-      DataSlice *d_data_slice, GraphSliceT *graph_slice,
-      util::CtaWorkProgressLifetime<SizeT> *work_progress, ContextPtr context,
-      cudaStream_t stream) {
-    frontier_attribute->queue_reset = true;
-    enactor_stats->nodes_queued[0] += frontier_attribute->queue_length;
-
-    if (enactor->debug)
-      util::cpu_mt::PrintMessage("Advance begin", thread_num,
-                                 enactor_stats->iteration, peer_);
-    // Edge Map
-    gunrock::oprtr::advance::LaunchKernel<AdvanceKernelPolicy, Problem,
-                                          ForwardFunctor,
-                                          gunrock::oprtr::advance::V2V>(
-        enactor_stats[0], frontier_attribute[0], enactor_stats->iteration + 1,
-        data_slice, d_data_slice, (VertexId *)NULL, (bool *)NULL, (bool *)NULL,
-        scanned_edges->GetPointer(util::DEVICE),
-        frontier_queue->keys[frontier_attribute->selector].GetPointer(
-            util::DEVICE),  // d_in_queue
-        frontier_queue->keys[frontier_attribute->selector ^ 1].GetPointer(
-            util::DEVICE),  // d_out_queue
-        (Value *)NULL, (Value *)NULL,
-        graph_slice->row_offsets.GetPointer(util::DEVICE),
-        graph_slice->column_indices.GetPointer(util::DEVICE), (SizeT *)NULL,
-        (VertexId *)NULL,
-        graph_slice->nodes,  // graph_slice->frontier_elements[frontier_attribute.selector],
-                             // // max_in_queue
-        graph_slice->edges,  // graph_slice->frontier_elements[frontier_attribute.selector^1],//
-                             // max_out_queue
-        work_progress[0], context[0], stream,
-        // gunrock::oprtr::advance::V2V,
-        false, false, false);
-    if (enactor->debug)
-      util::cpu_mt::PrintMessage("Advance end", thread_num,
-                                 enactor_stats->iteration, peer_);
-
-    frontier_attribute->queue_reset = false;
-    frontier_attribute->queue_index++;
-    frontier_attribute->selector ^= 1;
-    if (gunrock::oprtr::advance::hasPreScan<
-            AdvanceKernelPolicy::ADVANCE_MODE>()) {
-      enactor_stats->edges_queued[0] += frontier_attribute->output_length[0];
-    } else {
-      enactor_stats->AccumulateEdges(
-          work_progress->template GetQueueLengthPointer<unsigned int>(
-              frontier_attribute->queue_index),
-          stream);
-    }
-
-    if (!gunrock::oprtr::advance::isFused<
-            AdvanceKernelPolicy::ADVANCE_MODE>()) {
-      if (enactor->debug)
-        util::cpu_mt::PrintMessage("Filter begin", thread_num,
-                                   enactor_stats->iteration, peer_);
-      // Filter
-      /*gunrock::oprtr::filter::LaunchKernel
-          <FilterKernelPolicy, Problem, ForwardFunctor>(
-          enactor_stats->filter_grid_size,
-          FilterKernelPolicy::THREADS,
-          (size_t)0,
-          stream,
-          enactor_stats->iteration+1,
-          frontier_attribute->queue_reset,
-          frontier_attribute->queue_index,
-          frontier_attribute->queue_length,
-          frontier_queue->keys[frontier_attribute->selector
-         ].GetPointer(util::DEVICE),// d_in_queue (Value*) NULL,
-          frontier_queue->keys[frontier_attribute->selector^1].GetPointer(util::DEVICE),//
-         d_out_queue d_data_slice, (unsigned char*)NULL, work_progress[0],
-          frontier_queue->keys[frontier_attribute->selector  ].GetSize(),//
-         max_in_queue
-          frontier_queue->keys[frontier_attribute->selector^1].GetSize(),//
-         max_out_queue enactor_stats->filter_kernel_stats);*/
-      gunrock::oprtr::filter::LaunchKernel<FilterKernelPolicy, Problem,
-                                           ForwardFunctor>(
-          enactor_stats[0], frontier_attribute[0],
-          (VertexId)enactor_stats->iteration + 1, data_slice, d_data_slice,
-          (SizeT *)NULL, (unsigned char *)NULL,
-          frontier_queue->keys[frontier_attribute->selector].GetPointer(
-              util::DEVICE),
-          frontier_queue->keys[frontier_attribute->selector ^ 1].GetPointer(
-              util::DEVICE),
-          (Value *)NULL, (Value *)NULL, util::InvalidValue<SizeT>(),
-          graph_slice->nodes, work_progress[0], context[0], stream,
-          frontier_queue->keys[frontier_attribute->selector].GetSize(),
-          frontier_queue->keys[frontier_attribute->selector ^ 1].GetSize(),
-          enactor_stats->filter_kernel_stats);
-
-      if (enactor->debug &&
-          (enactor_stats->retval = util::GRError(
-               "filter_forward::Kernel failed", __FILE__, __LINE__)))
-        return;
-      if (enactor->debug)
-        util::cpu_mt::PrintMessage("Filter end.", thread_num,
-                                   enactor_stats->iteration, peer_);
-
-      frontier_attribute->queue_index++;
-      frontier_attribute->selector ^= 1;
-    }
-    if (enactor_stats->retval = work_progress->GetQueueLength(
-            frontier_attribute->queue_index, frontier_attribute->queue_length,
-            false, stream, true))
-      return;
-    // if (enactor_stats->retval = util::GRError(
-    //    cudaStreamSynchronize(stream),
-    //   "cudaStreamSynchronize failed", __FILE__, __LINE__)) return;
-  }
-
-  /*
-   * @brief Expand incoming function.
-   *
-   * @tparam NUM_VERTEX_ASSOCIATES
-   * @tparam NUM_VALUE__ASSOCIATES
-   *
-   * @param[in] grid_size
-   * @param[in] block_size
-   * @param[in] shared_size
-   * @param[in] stream
-   * @param[in] num_elements
-   * @param[in] keys_in
-   * @param[in] keys_out
-   * @param[in] array_size
-   * @param[in] array
-   * @param[in] data_slice
-   */
-  template <int NUM_VERTEX_ASSOCIATES, int NUM_VALUE__ASSOCIATES>
-  static void Expand_Incoming_Old(Enactor *enactor, int grid_size,
-                                  int block_size, size_t shared_size,
-                                  cudaStream_t stream, SizeT &num_elements,
-                                  const VertexId *const keys_in,
-                                  util::Array1D<SizeT, VertexId> *keys_out,
-                                  const size_t array_size, char *array,
-                                  DataSlice *data_slice) {
-    bool over_sized = false;
-
-    Check_Size<SizeT, VertexId>(enactor->size_check, "queue1", num_elements,
-                                keys_out, over_sized, -1, -1, -1);
-    Expand_Incoming_Forward<VertexId, SizeT, Value, NUM_VERTEX_ASSOCIATES,
-                            NUM_VALUE__ASSOCIATES>
-        <<<grid_size, block_size, shared_size, stream>>>(
-            num_elements, keys_in, keys_out->GetPointer(util::DEVICE),
-            array_size, array);
-  }
-
-  template <int NUM_VERTEX_ASSOCIATES, int NUM_VALUE__ASSOCIATES>
-  static void Expand_Incoming(
-      Enactor *enactor, cudaStream_t stream, VertexId iteration, int peer_,
-      SizeT received_length, SizeT num_elements,
-      util::Array1D<SizeT, SizeT> &out_length,
-      util::Array1D<SizeT, VertexId> &keys_in,
-      util::Array1D<SizeT, VertexId> &vertex_associate_in,
-      util::Array1D<SizeT, Value> &value__associate_in,
-      util::Array1D<SizeT, VertexId> &keys_out,
-      util::Array1D<SizeT, VertexId *> &vertex_associate_orgs,
-      util::Array1D<SizeT, Value *> &value__associate_orgs,
-      DataSlice *h_data_slice, EnactorStats<SizeT> *enactor_stats) {
-    bool over_sized = false;
-    if (enactor->problem->unified_receive) {
-      if (enactor_stats->retval = Check_Size<SizeT, VertexId>(
-              enactor->size_check, "incoming_queue",
-              num_elements + received_length, &keys_out, over_sized,
-              h_data_slice->gpu_idx, iteration, peer_, true))
-        return;
-      received_length += num_elements;
-    } else {
-      if (enactor_stats->retval = Check_Size<SizeT, VertexId>(
-              enactor->size_check, "incomping_queue", num_elements, &keys_out,
-              over_sized, h_data_slice->gpu_idx, iteration, peer_))
-        return;
-      out_length[peer_] = 0;
-      out_length.Move(util::HOST, util::DEVICE, 1, peer_, stream);
-    }
-
-    int num_blocks = num_elements / AdvanceKernelPolicy::THREADS / 2 + 1;
-    if (num_blocks > 120) num_blocks = 120;
-    Expand_Incoming_Forward_Kernel<AdvanceKernelPolicy>
-        <<<num_blocks, AdvanceKernelPolicy::THREADS, 0, stream>>>(
-            h_data_slice->gpu_idx, num_elements, iteration,
-            keys_in.GetPointer(util::DEVICE),
-            vertex_associate_in.GetPointer(util::DEVICE),
-            value__associate_in.GetPointer(util::DEVICE),
-            out_length.GetPointer(util::DEVICE) +
-                ((enactor->problem->unified_receive) ? 0 : peer_),
-            keys_out.GetPointer(util::DEVICE),
-            h_data_slice->labels.GetPointer(util::DEVICE),
-            h_data_slice->preds.GetPointer(util::DEVICE),
-            h_data_slice->sigmas.GetPointer(util::DEVICE));
-
-    if (!enactor->problem->unified_receive)
-      out_length.Move(util::DEVICE, util::HOST, 1, peer_, stream);
-    else
-      out_length.Move(util::DEVICE, util::HOST, 1, 0, stream);
-  }
-
-  /*
-   * @brief Compute output queue length function.
-   *
-   * @param[in] frontier_attribute Pointer to the frontier attribute.
-   * @param[in] d_offsets Pointer to the offsets.
-   * @param[in] d_indices Pointer to the indices.
-   * @param[in] d_in_key_queue Pointer to the input mapping queue.
-   * @param[in] partitioned_scanned_edges Pointer to the scanned edges.
-   * @param[in] max_in Maximum input queue size.
-   * @param[in] max_out Maximum output queue size.
-   * @param[in] context CudaContext for ModernGPU API.
-   * @param[in] stream CUDA stream.
-   * @param[in] ADVANCE_TYPE Advance kernel mode.
-   * @param[in] express Whether or not enable express mode.
-   *
-   * \return cudaError_t object Indicates the success of all CUDA calls.
-   */
-  static cudaError_t Compute_OutputLength(
-      Enactor *enactor, FrontierAttribute<SizeT> *frontier_attribute,
-      SizeT *d_offsets, VertexId *d_indices, SizeT *d_inv_offsets,
-      VertexId *d_inv_indices, VertexId *d_in_key_queue,
-      util::Array1D<SizeT, SizeT> *partitioned_scanned_edges, SizeT max_in,
-      SizeT max_out, CudaContext &context, cudaStream_t stream,
-      gunrock::oprtr::advance::TYPE ADVANCE_TYPE, bool express = false,
-      bool in_inv = false, bool out_inv = false) {
-    cudaError_t retval = cudaSuccess;
-    bool over_sized = false;
-
-    if (!enactor->size_check && (!gunrock::oprtr::advance::hasPreScan<
-                                    AdvanceKernelPolicy::ADVANCE_MODE>())) {
-      frontier_attribute->output_length[0] = 0;
-      return retval;
-
-    } else {
-      if (retval = Check_Size<SizeT, SizeT>(
-              enactor->size_check, "scanned_edges",
-              frontier_attribute->queue_length + 2, partitioned_scanned_edges,
-              over_sized, -1, -1, -1, false))
-=======
 cudaError_t UseParameters_enactor(util::Parameters &parameters)
 {
     cudaError_t retval = cudaSuccess;
@@ -654,7 +82,7 @@
 
         // ----------------------------
         // Forward advance -- BFS
-        
+
         auto advance_op = [
             labels, sigmas
         ] __host__ __device__ (
@@ -734,7 +162,7 @@
             over_sized, this -> gpu_num, enactor_stats.iteration, peer_);
         if (retval)
             return retval;
-        
+
         auto  &forward_output = data_slice.forward_output[peer_];
         GUARD_CU(frontier.V_Q()->ForAll([
             forward_output, cur_offset
@@ -744,51 +172,8 @@
 
         data_slice.forward_queue_offsets[peer_].push_back(
             frontier.queue_length + cur_offset);
->>>>>>> 07c8340d
-        return retval;
-      retval = gunrock::oprtr::advance::ComputeOutputLength<
-          AdvanceKernelPolicy, Problem, ForwardFunctor,
-          gunrock::oprtr::advance::V2V>(
-          frontier_attribute, d_offsets, d_indices, d_inv_offsets,
-          d_inv_indices, d_in_key_queue,
-          partitioned_scanned_edges->GetPointer(util::DEVICE), max_in, max_out,
-          context, stream,
-          // ADVANCE_TYPE,
-          express, in_inv, out_inv);
-      frontier_attribute->output_length.Move(util::DEVICE, util::HOST, 1, 0,
-                                             stream);
-    }
-<<<<<<< HEAD
-    return retval;
-  }
-
-  /*
-   * @brief Check frontier queue size function.
-   *
-   * @param[in] thread_num Number of threads.
-   * @param[in] peer_ Peer GPU index.
-   * @param[in] request_length Request frontier queue length.
-   * @param[in] frontier_queue Pointer to the frontier queue.
-   * @param[in] frontier_attribute Pointer to the frontier attribute.
-   * @param[in] enactor_stats Pointer to the enactor statistics.
-   * @param[in] graph_slice Pointer to the graph slice we process on.
-   */
-  static void Check_Queue_Size(Enactor *enactor, int thread_num, int peer_,
-                               SizeT request_length, Frontier *frontier_queue,
-                               FrontierAttribute<SizeT> *frontier_attribute,
-                               EnactorStats<SizeT> *enactor_stats,
-                               GraphSliceT *graph_slice) {
-    bool over_sized = false;
-    int selector = frontier_attribute->selector;
-    int iteration = enactor_stats->iteration;
-
-    if (enactor->debug) {
-      printf("%d\t %d\t %d\t queue_length = %lld, output_length = %lld, @ %d\n",
-             thread_num, iteration, peer_,
-             (long long)frontier_queue->keys[selector ^ 1].GetSize(),
-             (long long)request_length, selector);
-      fflush(stdout);
-=======
+        return retval;
+    }
 
     /**
      * @brief Routine to combine received data and local data
@@ -831,433 +216,9 @@
             <NUM_VERTEX_ASSOCIATES, NUM_VALUE__ASSOCIATES>
             (received_length, peer_, expand_op);
         return retval;
->>>>>>> 07c8340d
     }
 }; // end of BCForwardIterationLoop
 
-<<<<<<< HEAD
-    if (!enactor->size_check && (!gunrock::oprtr::advance::hasPreScan<
-                                    AdvanceKernelPolicy::ADVANCE_MODE>())) {
-      frontier_attribute->output_length[0] = 0;
-      return;
-    } else if (!gunrock::oprtr::advance::isFused<
-                   AdvanceKernelPolicy::ADVANCE_MODE>()) {
-      if (enactor_stats->retval = Check_Size<SizeT, VertexId>(
-              true, "queue3", request_length,
-              &frontier_queue->keys[selector ^ 1], over_sized, thread_num,
-              iteration, peer_, false))
-        return;
-      if (enactor_stats->retval = Check_Size<SizeT, VertexId>(
-              true, "queue3", graph_slice->nodes + 2,
-              &frontier_queue->keys[selector], over_sized, thread_num,
-              iteration, peer_, true))
-        return;
-      if (enactor->problem->use_double_buffer) {
-        if (enactor_stats->retval = Check_Size<SizeT, Value>(
-                true, "queue3", request_length,
-                &frontier_queue->values[selector ^ 1], over_sized, thread_num,
-                iteration, peer_, false))
-          return;
-        if (enactor_stats->retval = Check_Size<SizeT, Value>(
-                true, "queue3", graph_slice->nodes + 2,
-                &frontier_queue->values[selector], over_sized, thread_num,
-                iteration, peer_, true))
-          return;
-      }
-    } else {
-      if (enactor_stats->retval = Check_Size<SizeT, VertexId>(
-              true, "queue3", graph_slice->nodes * 1.2,
-              &frontier_queue->keys[selector ^ 1], over_sized, thread_num,
-              iteration, peer_, false))
-        return;
-      if (enactor->problem->use_double_buffer) {
-        if (enactor_stats->retval = Check_Size<SizeT, Value>(
-                true, "queue3", graph_slice->nodes * 1.2,
-                &frontier_queue->values[selector ^ 1], over_sized, thread_num,
-                iteration, peer_, false))
-          return;
-      }
-    }
-  }
-
-  /*
-   * @brief Iteration_Update_Preds function.
-   *
-   * @param[in] graph_slice Pointer to the graph slice we process on.
-   * @param[in] data_slice Pointer to the data slice we process on.
-   * @param[in] frontier_attribute Pointer to the frontier attribute.
-   * @param[in] frontier_queue Pointer to the frontier queue.
-   * @param[in] num_elements Number of elements.
-   * @param[in] stream CUDA stream.
-   */
-  static void Iteration_Update_Preds(
-      Enactor *enactor, GraphSliceT *graph_slice, DataSlice *data_slice,
-      FrontierAttribute<SizeT> *frontier_attribute, Frontier *frontier_queue,
-      SizeT num_elements, cudaStream_t stream) {
-    return;
-  }
-};
-
-/*
- * @brief Iteration structure derived from IterationBase.
- *
- * @tparam AdvanceKernelPolicy Kernel policy for advance operator.
- * @tparam FilterKernelPolicy Kernel policy for filter operator.
- * @tparam Enactor Enactor we process on.
- */
-template <typename AdvanceKernelPolicy, typename FilterKernelPolicy,
-          typename Enactor>
-struct Backward_Iteration
-    : public IterationBase<AdvanceKernelPolicy, FilterKernelPolicy, Enactor,
-                           false,  // HAS_SUBQ
-                           true,   // HAS_FULLQ
-                           true,   // BACKWARD
-                           false,  // FORWARD
-                           false>  // UPDATE_PREDECESSORS
-{
- public:
-  typedef typename Enactor::SizeT SizeT;
-  typedef typename Enactor::Value Value;
-  typedef typename Enactor::VertexId VertexId;
-  typedef typename Enactor::Problem Problem;
-  typedef typename Problem::DataSlice DataSlice;
-  typedef GraphSlice<VertexId, SizeT, Value> GraphSliceT;
-  typedef typename util::DoubleBuffer<VertexId, SizeT, Value> Frontier;
-  typedef IterationBase<AdvanceKernelPolicy, FilterKernelPolicy, Enactor, false,
-                        true, true, false, false>
-      BaseIteration;
-  typedef BackwardFunctor<VertexId, SizeT, Value, Problem> BackwardFunctor;
-  typedef BackwardFunctor2<VertexId, SizeT, Value, Problem> BackwardFunctor2;
-
-  /*
-   * @brief FullQueue_Gather function.
-   *
-   * @param[in] thread_num Number of threads.
-   * @param[in] peer_ Peer GPU index.
-   * @param[in] frontier_queue Pointer to the frontier queue.
-   * @param[in] partitioned_scanned_edges Pointer to the scanned edges.
-   * @param[in] frontier_attribute Pointer to the frontier attribute.
-   * @param[in] enactor_stats Pointer to the enactor statistics.
-   * @param[in] data_slice Pointer to the data slice we process on.
-   * @param[in] d_data_slice Pointer to the data slice on the device.
-   * @param[in] graph_slice Pointer to the graph slice we process on.
-   * @param[in] work_progress Pointer to the work progress class.
-   * @param[in] context CudaContext for ModernGPU API.
-   * @param[in] stream CUDA stream.
-   */
-  static void FullQueue_Gather(
-      Enactor *enactor, int thread_num, int peer_, Frontier *frontier_queue,
-      util::Array1D<SizeT, SizeT> *scanned_edges,
-      FrontierAttribute<SizeT> *frontier_attribute,
-      EnactorStats<SizeT> *enactor_stats, DataSlice *data_slice,
-      DataSlice *d_data_slice, GraphSliceT *graph_slice,
-      util::CtaWorkProgressLifetime<SizeT> *work_progress, ContextPtr context,
-      cudaStream_t stream) {
-    SizeT cur_pos = data_slice->forward_queue_offsets[peer_].back();
-    data_slice->forward_queue_offsets[peer_].pop_back();
-    SizeT pre_pos = data_slice->forward_queue_offsets[peer_].back();
-    frontier_attribute->queue_reset = true;
-    frontier_attribute->selector =
-        0;  // frontier_queue->keys[0].GetSize() >
-            // frontier_queue->keys[1].GetSize() ? 1 : 0;
-    if (enactor_stats->iteration > 0 && cur_pos - pre_pos > 0) {
-      frontier_attribute->queue_length = cur_pos - pre_pos;
-      bool over_sized = false;
-      if (enactor_stats->retval = Check_Size<SizeT, VertexId>(
-              enactor->size_check, "queue1", frontier_attribute->queue_length,
-              &frontier_queue->keys[frontier_queue->selector], over_sized,
-              thread_num, enactor_stats->iteration, peer_, false))
-        return;
-      util::MemsetCopyVectorKernel<<<120, 512, 0, stream>>>(
-          frontier_queue->keys[frontier_queue->selector].GetPointer(
-              util::DEVICE),
-          data_slice->forward_output[peer_].GetPointer(util::DEVICE) + pre_pos,
-          frontier_attribute->queue_length);
-    } else
-      frontier_attribute->queue_length = 0;
-  }
-
-  /*
-   * @brief FullQueue_Core function.
-   *
-   * @param[in] thread_num Number of threads.
-   * @param[in] peer_ Peer GPU index.
-   * @param[in] frontier_queue Pointer to the frontier queue.
-   * @param[in] partitioned_scanned_edges Pointer to the scanned edges.
-   * @param[in] frontier_attribute Pointer to the frontier attribute.
-   * @param[in] enactor_stats Pointer to the enactor statistics.
-   * @param[in] data_slice Pointer to the data slice we process on.
-   * @param[in] d_data_slice Pointer to the data slice on the device.
-   * @param[in] graph_slice Pointer to the graph slice we process on.
-   * @param[in] work_progress Pointer to the work progress class.
-   * @param[in] context CudaContext for ModernGPU API.
-   * @param[in] stream CUDA stream.
-   */
-  static void FullQueue_Core(
-      Enactor *enactor, int thread_num, int peer_, Frontier *frontier_queue,
-      util::Array1D<SizeT, SizeT> *scanned_edges,
-      FrontierAttribute<SizeT> *frontier_attribute,
-      EnactorStats<SizeT> *enactor_stats, DataSlice *data_slice,
-      DataSlice *d_data_slice, GraphSliceT *graph_slice,
-      util::CtaWorkProgressLifetime<SizeT> *work_progress, ContextPtr context,
-      cudaStream_t stream) {
-    /*frontier_attribute.queue_length        = graph_slice->nodes;
-     // Fill in the frontier_queues
-     util::MemsetIdxKernel<<<128, 128>>>(graph_slice->frontier_queues.d_keys[0],
-     graph_slice->nodes);
-     // Filter
-     gunrock::oprtr::filter::LaunchKernel
-         <FilterKernelPolicy, BCProblem, BackwardFunctor>(
-         enactor_stats.filter_grid_size,
-         FilterKernelPolicy::THREADS,
-         0, 0,
-         -1,
-         frontier_attribute.queue_reset,
-         frontier_attribute.queue_index,
-         enactor_stats.num_gpus,
-         frontier_attribute.queue_length,
-         d_done,
-         graph_slice->frontier_queues.d_keys[0],      // d_in_queue
-         NULL,
-         graph_slice->frontier_queues.d_keys[1],    // d_out_queue
-         data_slice,
-         NULL,
-         work_progress,
-         graph_slice->nodes,           // max_in_queue
-         graph_slice->edges,         // max_out_queue
-         enactor_stats.filter_kernel_stats);*/
-
-    // Only need to reset queue for once
-    /*if (frontier_attribute.queue_reset)
-        frontier_attribute.queue_reset = false; */
-
-    // if (/*DEBUG &&*/ (retval = util::GRError(cudaDeviceSynchronize(),
-    // "edge_map_backward::Kernel failed", __FILE__, __LINE__))) break;
-    /*cudaEventQuery(throttle_event);                                 // give
-    host memory mapped visibility to GPU updates
-    frontier_attribute.queue_index++;
-    frontier_attribute.selector ^= 1;
-    if (AdvanceKernelPolicy::ADVANCE_MODE == gunrock::oprtr::advance::LB) {
-        if (retval =
-    work_progress.GetQueueLength(frontier_attribute.queue_index,
-    frontier_attribute.queue_length)) break;
-        }
-    if (DEBUG) {
-        if (retval =
-    work_progress.GetQueueLength(frontier_attribute.queue_index,
-    frontier_attribute.queue_length)) break; printf(", %lld", (long long)
-    frontier_attribute.queue_length);
-    }
-    if (INSTRUMENT) {
-        if (retval = enactor_stats.advance_kernel_stats.Accumulate(
-            enactor_stats.advance_grid_size,
-            enactor_stats.total_runtimes,
-            enactor_stats.total_lifetimes)) break;
-    }
-    // Throttle
-    if (enactor_stats.iteration & 1) {
-        if (retval = util::GRError(cudaEventRecord(throttle_event),
-            "BCEnactor cudaEventRecord throttle_event failed", __FILE__,
-    __LINE__)) break; } else { if (retval =
-    util::GRError(cudaEventSynchronize(throttle_event), "BCEnactor
-    cudaEventSynchronize throttle_event failed", __FILE__, __LINE__)) break;
-    }
-    // Check if done
-    if (done[0] == 0) break;*/
-
-    // Edge Map
-    if (enactor_stats->iteration > 0) {
-      // util::cpu_mt::PrintGPUArray<SizeT, VertexId>("pre advance",
-      //    frontier_queue -> keys[frontier_attribute ->
-      //    selector].GetPointer(util::DEVICE), frontier_attribute ->
-      //    queue_length, thread_num, enactor_stats -> iteration, -1, stream);
-      gunrock::oprtr::advance::LaunchKernel<AdvanceKernelPolicy, Problem,
-                                            BackwardFunctor,
-                                            gunrock::oprtr::advance::V2V>(
-          enactor_stats[0], frontier_attribute[0], enactor_stats->iteration + 1,
-          data_slice, d_data_slice, (VertexId *)NULL, (bool *)NULL,
-          (bool *)NULL, scanned_edges->GetPointer(util::DEVICE),
-          frontier_queue->keys[frontier_attribute->selector].GetPointer(
-              util::DEVICE),  // d_in_queue
-          (VertexId *)NULL,  // frontier_queue->keys[frontier_attribute->selector^1].GetPointer(util::DEVICE),//
-                             // d_out_queue
-          (Value *)NULL, (Value *)NULL,
-          graph_slice->row_offsets.GetPointer(util::DEVICE),
-          graph_slice->column_indices.GetPointer(util::DEVICE), (SizeT *)NULL,
-          (VertexId *)NULL,
-          graph_slice->nodes,  // max_in_queue
-          graph_slice->edges,  // max_out_queue
-          work_progress[0], context[0], stream,
-          // gunrock::oprtr::advance::V2V,
-          false, false, false);
-    } else {
-      gunrock::oprtr::advance::LaunchKernel<AdvanceKernelPolicy, Problem,
-                                            BackwardFunctor2,
-                                            gunrock::oprtr::advance::V2V>(
-          enactor_stats[0], frontier_attribute[0], enactor_stats->iteration + 1,
-          data_slice, d_data_slice, (VertexId *)NULL, (bool *)NULL,
-          (bool *)NULL, scanned_edges->GetPointer(util::DEVICE),
-          frontier_queue->keys[frontier_attribute->selector].GetPointer(
-              util::DEVICE),  // d_in_queue
-          (VertexId *)NULL,  // frontier_queue->keys[frontier_attribute->selector^1].GetPointer(util::DEVICE),//
-                             // d_out_queue
-          (Value *)NULL, (Value *)NULL,
-          graph_slice->row_offsets.GetPointer(util::DEVICE),
-          graph_slice->column_indices.GetPointer(util::DEVICE), (SizeT *)NULL,
-          (VertexId *)NULL,
-          graph_slice->nodes,  // max_in_queue
-          graph_slice->edges,  // max_out_queue
-          work_progress[0], context[0], stream,
-          // gunrock::oprtr::advance::V2V,
-          false, false, false);
-    }
-    enactor_stats->nodes_queued[0] += frontier_attribute->queue_length;
-    /*frontier_attribute -> queue_index++;
-    //frontier_attribute -> selector ^= 1;
-    if (enactor_stats  -> retval =
-        work_progress  -> GetQueueLength(
-            frontier_attribute -> queue_index,
-            frontier_attribute -> queue_length,
-            false,stream,true))
-        return;
-    if (enactor_stats->retval = util::GRError(
-        cudaStreamSynchronize(stream),
-       "cudaStreamSynchronize failed", __FILE__, __LINE__)) return;
-    */
-  }
-
-  /*
-   * @brief Expand incoming function.
-   *
-   * @tparam NUM_VERTEX_ASSOCIATES
-   * @tparam NUM_VALUE__ASSOCIATES
-   *
-   * @param[in] grid_size
-   * @param[in] block_size
-   * @param[in] shared_size
-   * @param[in] stream
-   * @param[in] num_elements
-   * @param[in] keys_in
-   * @param[in] keys_out
-   * @param[in] array_size
-   * @param[in] array
-   * @param[in] data_slice
-   *
-   */
-  template <int NUM_VERTEX_ASSOCIATES, int NUM_VALUE__ASSOCIATES>
-  static void Expand_Incoming_Old(Enactor *enactor, int grid_size,
-                                  int block_size, size_t shared_size,
-                                  cudaStream_t stream, SizeT &num_elements,
-                                  VertexId *keys_in,
-                                  util::Array1D<SizeT, VertexId> *keys_out,
-                                  const size_t array_size, char *array,
-                                  DataSlice *data_slice) {
-    bool over_sized = false;
-    Check_Size<SizeT, VertexId>(enactor->size_check, "queue1", num_elements,
-                                keys_out, over_sized, -1, -1, -1);
-    Expand_Incoming_Backward<VertexId, SizeT, Value, NUM_VERTEX_ASSOCIATES,
-                             NUM_VALUE__ASSOCIATES>
-        <<<grid_size, block_size, shared_size, stream>>>(
-            num_elements, keys_in, keys_out->GetPointer(util::DEVICE),
-            array_size, array);
-  }
-
-  template <int NUM_VERTEX_ASSOCIATES, int NUM_VALUE__ASSOCIATES>
-  static void Expand_Incoming(
-      Enactor *enactor, cudaStream_t stream, VertexId iteration, int peer_,
-      SizeT received_length, SizeT num_elements,
-      util::Array1D<SizeT, SizeT> &out_length,
-      util::Array1D<SizeT, VertexId> &keys_in,
-      util::Array1D<SizeT, VertexId> &vertex_associate_in,
-      util::Array1D<SizeT, Value> &value__associate_in,
-      util::Array1D<SizeT, VertexId> &keys_out,
-      util::Array1D<SizeT, VertexId *> &vertex_associate_orgs,
-      util::Array1D<SizeT, Value *> &value__associate_orgs,
-      DataSlice *h_data_slice, EnactorStats<SizeT> *enactor_stats) {
-    bool over_sized = false;
-    if (h_data_slice->first_backward_incoming[peer_]) {
-      h_data_slice->first_backward_incoming[peer_] = false;
-      return;
-    }
-    if (enactor->problem->unified_receive) {
-      if (enactor_stats->retval = Check_Size<SizeT, VertexId>(
-              enactor->size_check, "incoming_queue",
-              num_elements + received_length, &keys_out, over_sized,
-              h_data_slice->gpu_idx, iteration, peer_, true))
-        return;
-    } else {
-      if (enactor_stats->retval = Check_Size<SizeT, VertexId>(
-              enactor->size_check, "incomping_queue", num_elements, &keys_out,
-              over_sized, h_data_slice->gpu_idx, iteration, peer_))
-        return;
-      // out_length[peer_] =0;
-      // out_length.Move(util::HOST, util::DEVICE, 1, peer_, stream);
-    }
-
-    int num_blocks = num_elements / AdvanceKernelPolicy::THREADS / 2 + 1;
-    if (num_blocks > 120) num_blocks = 120;
-    Expand_Incoming_Backward_Kernel<VertexId, SizeT, Value>
-        <<<num_blocks, AdvanceKernelPolicy::THREADS, 0, stream>>>(
-            num_elements, keys_in.GetPointer(util::DEVICE),
-            value__associate_in.GetPointer(util::DEVICE),
-            (enactor->problem->unified_receive)
-                ? received_length
-                : 0,  // out_length.GetPointer(util::DEVICE) + ((enactor ->
-                      // problem -> unified_receive) ? 0: peer_),
-            keys_out.GetPointer(util::DEVICE),
-            h_data_slice->deltas.GetPointer(util::DEVICE),
-            h_data_slice->bc_values.GetPointer(util::DEVICE),
-            h_data_slice->original_vertex.GetPointer(util::DEVICE));
-
-    if (!enactor->problem->unified_receive) {
-      // out_length.Move(util::DEVICE, util::HOST, 1, peer_, stream);
-      out_length[peer_] = num_elements;
-    } else {
-      // out_length.Move(util::DEVICE, util::HOST, 1, 0, stream);
-      received_length += num_elements;
-      out_length[0] = received_length;
-    }
-  }
-
-  /*
-   * @brief Compute output queue length function.
-   *
-   * @param[in] frontier_attribute Pointer to the frontier attribute.
-   * @param[in] d_offsets Pointer to the offsets.
-   * @param[in] d_indices Pointer to the indices.
-   * @param[in] d_in_key_queue Pointer to the input mapping queue.
-   * @param[in] partitioned_scanned_edges Pointer to the scanned edges.
-   * @param[in] max_in Maximum input queue size.
-   * @param[in] max_out Maximum output queue size.
-   * @param[in] context CudaContext for ModernGPU API.
-   * @param[in] stream CUDA stream.
-   * @param[in] ADVANCE_TYPE Advance kernel mode.
-   * @param[in] express Whether or not enable express mode.
-   *
-   * \return cudaError_t object Indicates the success of all CUDA calls.
-   */
-  static cudaError_t Compute_OutputLength(
-      Enactor *enactor, FrontierAttribute<SizeT> *frontier_attribute,
-      SizeT *d_offsets, VertexId *d_indices, SizeT *d_inv_offsets,
-      VertexId *d_inv_indices, VertexId *d_in_key_queue,
-      util::Array1D<SizeT, SizeT> *partitioned_scanned_edges, SizeT max_in,
-      SizeT max_out, CudaContext &context, cudaStream_t stream,
-      gunrock::oprtr::advance::TYPE ADVANCE_TYPE, bool express = false,
-      bool in_inv = false, bool out_inv = false) {
-    cudaError_t retval = cudaSuccess;
-    bool over_sized = false;
-
-    if (!gunrock::oprtr::advance::hasPreScan<
-            AdvanceKernelPolicy::ADVANCE_MODE>()) {
-      frontier_attribute->output_length[0] = 0;
-      return retval;
-
-    } else {
-      if (retval = Check_Size<SizeT, SizeT>(
-              enactor->size_check, "scanned_edges",
-              frontier_attribute->queue_length + 2, partitioned_scanned_edges,
-              over_sized, -1, -1, -1, false))
-=======
 
 template <typename EnactorT>
 struct BCBackwardIterationLoop : public IterationLoopBase
@@ -1304,7 +265,7 @@
 
         // ----------------------------
         // Backward advance -- accumulating BC values
-        
+
         auto advance_op = [
             labels, deltas, bc_values, iteration, src_node, sigmas, num_vertices
         ] __host__ __device__ (
@@ -1372,60 +333,8 @@
             frontier.queue_index, frontier.queue_length,
             false, oprtr_parameters.stream, true));
 
->>>>>>> 07c8340d
-        return retval;
-      retval = gunrock::oprtr::advance::ComputeOutputLength<
-          AdvanceKernelPolicy, Problem, BackwardFunctor,
-          gunrock::oprtr::advance::V2V>(
-          frontier_attribute, d_offsets, d_indices, d_inv_offsets,
-          d_inv_indices, d_in_key_queue,
-          partitioned_scanned_edges->GetPointer(util::DEVICE), max_in, max_out,
-          context, stream,
-          // ADVANCE_TYPE,
-          express, in_inv, out_inv);
-      frontier_attribute->output_length.Move(util::DEVICE, util::HOST, 1, 0,
-                                             stream);
-    }
-<<<<<<< HEAD
-    return retval;
-  }
-
-  static void Iteration_Change(long long &iterations) { iterations--; }
-
-  /*
-   * @brief Stop_Condition check function.
-   *
-   * @param[in] enactor_stats Pointer to the enactor statistics.
-   * @param[in] frontier_attribute Pointer to the frontier attribute.
-   * @param[in] data_slice Pointer to the data slice we process on.
-   * @param[in] num_gpus Number of GPUs used.
-   */
-  static bool Stop_Condition(EnactorStats<SizeT> *enactor_stats,
-                             FrontierAttribute<SizeT> *frontier_attribute,
-                             util::Array1D<SizeT, DataSlice> *data_slice,
-                             int num_gpus) {
-    for (int gpu = 0; gpu < num_gpus * num_gpus; gpu++)
-      if (enactor_stats[gpu].retval != cudaSuccess) {
-        printf("(CUDA error %d @ GPU %d: %s\n", enactor_stats[gpu].retval, gpu,
-               cudaGetErrorString(enactor_stats[gpu].retval));
-        fflush(stdout);
-        return true;
-      }
-
-    if (All_Done(enactor_stats, frontier_attribute, data_slice, num_gpus)) {
-      for (int gpu = 0; gpu < num_gpus * num_gpus; gpu++)
-        if (enactor_stats[gpu].iteration > 1) {
-          // printf("enactor_stats[%d].iteration = %d\n",
-          //    gpu, enactor_stats[gpu].iteration);
-          return false;
-        }
-      return true;
-    } else {
-      // bool has_negetive = false;
-      for (int gpu = 0; gpu < num_gpus * num_gpus; gpu++)
-        if (enactor_stats[gpu].iteration < 0) {
-          return true;
-=======
+        return retval;
+    }
 
     cudaError_t Change() {
         auto &enactor_stats = this -> enactor ->
@@ -1450,478 +359,8 @@
             } else {
                 return false;
             }
->>>>>>> 07c8340d
-        }
-      return false;
-    }
-<<<<<<< HEAD
-  }
-
-  /*
-   * @brief Check frontier queue size function.
-   *
-   * @param[in] thread_num Number of threads.
-   * @param[in] peer_ Peer GPU index.
-   * @param[in] request_length Request frontier queue length.
-   * @param[in] frontier_queue Pointer to the frontier queue.
-   * @param[in] frontier_attribute Pointer to the frontier attribute.
-   * @param[in] enactor_stats Pointer to the enactor statistics.
-   * @param[in] graph_slice Pointer to the graph slice we process on.
-   */
-  static void Check_Queue_Size(Enactor *enactor, int thread_num, int peer_,
-                               SizeT request_length, Frontier *frontier_queue,
-                               FrontierAttribute<SizeT> *frontier_attribute,
-                               EnactorStats<SizeT> *enactor_stats,
-                               GraphSliceT *graph_slice) {
-    return;  // no need to check for backward
-             /*bool over_sized = false;
-             int  selector   = frontier_attribute->selector;
-             int  iteration  = enactor_stats -> iteration;
-         
-             if (enactor -> debug)
-             {
-                 printf("%d\t %d\t %d\t queue_length = %d, output_length = %d\n",
-                     thread_num, iteration, peer_,
-                     frontier_queue->keys[selector^1].GetSize(),
-                     request_length);
-                 fflush(stdout);
-             }
-         
-             if (enactor_stats->retval =
-                 Check_Size<SizeT, VertexId > (
-                     true, "queue3", request_length,
-                     &frontier_queue->keys  [selector^1],
-                     over_sized, thread_num, iteration, peer_, false)) return;
-             if (enactor_stats->retval =
-                 Check_Size<SizeT, VertexId > (
-                     true, "queue3", graph_slice->nodes+2,
-                     &frontier_queue->keys  [selector  ],
-                     over_sized, thread_num, iteration, peer_, true )) return;
-             if (enactor -> problem -> use_double_buffer)
-             {
-                 if (enactor_stats->retval =
-                     Check_Size<SizeT, Value> (
-                         true, "queue3", request_length,
-                         &frontier_queue->values[selector^1],
-                         over_sized, thread_num, iteration, peer_, false)) return;
-                 if (enactor_stats->retval =
-                     Check_Size<SizeT, Value> (
-                         true, "queue3", graph_slice->nodes+2,
-                         &frontier_queue->values[selector  ],
-                         over_sized, thread_num, iteration, peer_, true )) return;
-             }*/
-  }
-
-  /*
-   * @brief Iteration_Update_Preds function.
-   *
-   * @param[in] graph_slice Pointer to the graph slice we process on.
-   * @param[in] data_slice Pointer to the data slice we process on.
-   * @param[in] frontier_attribute Pointer to the frontier attribute.
-   * @param[in] frontier_queue Pointer to the frontier queue.
-   * @param[in] num_elements Number of elements.
-   * @param[in] stream CUDA stream.
-   */
-  static void Iteration_Update_Preds(
-      Enactor *enactor, GraphSliceT *graph_slice, DataSlice *data_slice,
-      FrontierAttribute<SizeT> *frontier_attribute, Frontier *frontier_queue,
-      SizeT num_elements, cudaStream_t stream) {
-    return;
-  }
-};
-
-/**
- * @brief Thread controls.
- *
- * @tparam AdvanceKernelPolicy Kernel policy for advance operator.
- * @tparam FilterKernelPolicy Kernel policy for filter operator.
- * @tparam BcEnactor Enactor type we process on.
- *
- * @thread_data_ Thread data.
- */
-template <typename AdvanceKernelPolicy, typename FilterKernelPolicy,
-          typename Enactor>
-static CUT_THREADPROC BCThread(void *thread_data_) {
-  typedef typename Enactor::Problem Problem;
-  typedef typename Enactor::SizeT SizeT;
-  typedef typename Enactor::VertexId VertexId;
-  typedef typename Enactor::Value Value;
-  typedef typename Problem::DataSlice DataSlice;
-  typedef GraphSlice<VertexId, SizeT, Value> GraphSliceT;
-  typedef ForwardFunctor<VertexId, SizeT, Value, Problem> BcFFunctor;
-  typedef BackwardFunctor<VertexId, SizeT, Value, Problem> BcBFunctor;
-
-  ThreadSlice *thread_data = (ThreadSlice *)thread_data_;
-  Problem *problem = (Problem *)thread_data->problem;
-  Enactor *enactor = (Enactor *)thread_data->enactor;
-  // util::cpu_mt::CPUBarrier
-  //             *cpu_barrier         =   thread_data->cpu_barrier;
-  int num_gpus = problem->num_gpus;
-  int thread_num = thread_data->thread_num;
-  int gpu_idx = problem->gpu_idx[thread_num];
-  DataSlice *data_slice =
-      problem->data_slices[thread_num].GetPointer(util::HOST);
-  util::Array1D<SizeT, DataSlice> *s_data_slice = problem->data_slices;
-  // GraphSliceT  *graph_slice         =   problem     -> graph_slices
-  // [thread_num] ;
-  FrontierAttribute<SizeT> *frontier_attribute =
-      &(enactor->frontier_attribute[thread_num * num_gpus]);
-  EnactorStats<SizeT> *enactor_stats =
-      &(enactor->enactor_stats[thread_num * num_gpus]);
-  EnactorStats<SizeT> *s_enactor_stats = &(enactor->enactor_stats[0]);
-  bool has_error = false;
-  // util::Array1D<int, unsigned char>* barrier_markers = data_slice ->
-  // barrier_markers;
-
-  if (enactor_stats[0].retval = util::SetDevice(gpu_idx)) {
-    thread_data->status = ThreadSlice::Status::Ended;
-    CUT_THREADEND;
-  }
-
-  if (enactor->debug) util::cpu_mt::PrintMessage("Thread started", thread_num);
-
-  thread_data->status = ThreadSlice::Status::Idle;
-  while (thread_data->status != ThreadSlice::Status::ToKill) {
-    while (thread_data->status == ThreadSlice::Status::Wait ||
-           thread_data->status == ThreadSlice::Status::Idle) {
-      sleep(0);
-      // std::this_thread::yield();
-    }
-    if (thread_data->status == ThreadSlice::Status::ToKill) break;
-    // thread_data->status = ThreadSlice::Status::Running;
-
-    if (enactor->debug) util::cpu_mt::PrintMessage("Enact begins", thread_num);
-
-    for (int peer_ = 0; peer_ < num_gpus; peer_++) {
-      frontier_attribute[peer_].queue_index = 0;  // Work queue index
-      frontier_attribute[peer_].queue_length =
-          peer_ == 0 ? thread_data->init_size : 0;  //?
-      frontier_attribute[peer_].selector =
-          frontier_attribute[peer_].queue_length == 0 ? 0 : 1;
-      frontier_attribute[peer_].queue_reset = true;
-      enactor_stats[peer_].iteration = 0;
-    }
-
-    if (num_gpus > 1) {
-      // data_slice->vertex_associate_orgs[0]=data_slice->labels.GetPointer(util::DEVICE);
-      // data_slice->vertex_associate_orgs[0]=data_slice->preds.GetPointer(util::DEVICE);
-      data_slice->value__associate_orgs[0] =
-          data_slice->sigmas.GetPointer(util::DEVICE);
-      // data_slice->vertex_associate_orgs.Move(util::HOST, util::DEVICE);
-      data_slice->value__associate_orgs.Move(util::HOST, util::DEVICE);
-    }
-    gunrock::app::Iteration_Loop<
-        Enactor, BcFFunctor,
-        Forward_Iteration<AdvanceKernelPolicy, FilterKernelPolicy, Enactor>, 0,
-        1>(thread_data);
-    if (enactor->debug)
-      util::cpu_mt::PrintMessage("Forward phase finished.", thread_num,
-                                 enactor_stats->iteration);
-
-    if (num_gpus > 1) {
-      data_slice->middle_iteration = enactor_stats->iteration;
-      int middle_event_markers[8];
-      int middle_event_counter = 0;
-      /*for (int gpu = 0; gpu < num_gpus; gpu++)
-          middle_event_markers[gpu] = 0;
-      while (middle_event_counter < num_gpus)
-      {
-          for (int gpu = 0; gpu < num_gpus; gpu++)
-          {
-              if (middle_event_markers[gpu] == 1) continue;
-              if (s_data_slice[gpu] -> middle_iteration != 0)
-              {
-                  middle_event_markers[gpu] = 1;
-                  middle_event_counter ++;
-              }
-          }
-          if (middle_event_counter < num_gpus)
-              sleep(0);
-      }*/
-      has_error = false;
-      for (int gpu = 0; gpu < num_gpus; gpu++) {
-        while (s_data_slice[gpu]->middle_iteration < 0 && !has_error) {
-          sleep(0);
-          for (int i = 0; i < num_gpus * num_gpus; i++) {
-            if (s_enactor_stats[i].retval != cudaSuccess) {
-              has_error = true;
-              break;
-            }
-          }
-        }
-        if (has_error) break;
-      }
-      if (has_error) {
-        thread_data->status = ThreadSlice::Status::Idle;
-        continue;
-      }
-      if (enactor->debug)
-        util::cpu_mt::PrintMessage("Barrier1 past", thread_num,
-                                   enactor_stats->iteration);
-
-      int num_blocks = data_slice->local_vertices.GetSize() /
-                           AdvanceKernelPolicy::THREADS / 2 +
-                       1;
-      if (num_blocks > 480) num_blocks = 480;
-      Assign_Middle<VertexId, SizeT, Value>
-          <<<num_blocks, AdvanceKernelPolicy::THREADS, 0,
-             data_slice->streams[0]>>>(
-              num_gpus, data_slice->local_vertices.GetSize(),
-              data_slice->local_vertices.GetPointer(util::DEVICE),
-              data_slice->labels.GetPointer(util::DEVICE),
-              data_slice->sigmas.GetPointer(util::DEVICE),
-              // data_slice -> keys_outs.GetPointer(util::DEVICE),
-              data_slice->vertex_associate_out[1].GetPointer(util::DEVICE),
-              data_slice->value__associate_out[1].GetPointer(util::DEVICE));
-      for (int peer_ = 1; peer_ < num_gpus; peer_++) {
-        data_slice->keys_out[peer_].ForceSetPointer(
-            data_slice->local_vertices.GetPointer(util::DEVICE), util::DEVICE);
-        data_slice->vertex_associate_out[peer_].ForceSetPointer(
-            data_slice->vertex_associate_out[1].GetPointer(util::DEVICE),
-            util::DEVICE);
-        data_slice->value__associate_out[peer_].ForceSetPointer(
-            data_slice->value__associate_out[1].GetPointer(util::DEVICE),
-            util::DEVICE);
-      }
-      if (enactor_stats->retval =
-              util::GRError(cudaEventRecord(data_slice->middle_events[0],
-                                            data_slice->streams[0]),
-                            "cudaEventRecord failed", __FILE__, __LINE__))
-      // break;
-      {
-        thread_data->status = ThreadSlice::Status::Idle;
-        continue;
-      }
-
-      // if (enactor_stats -> retval =
-      // util::GRError(cudaStreamSynchronize(data_slice -> streams[0]),
-      //    "cudaStreamSynchronzie failed", __FILE__, __LINE__)) break;
-      for (int peer = 0; peer < num_gpus; peer++) {
-        if (peer == thread_num) continue;
-        int peer_ = peer < thread_num ? peer + 1 : peer;
-        if (enactor_stats->retval = util::GRError(
-                cudaStreamWaitEvent(data_slice->streams[peer_ + num_gpus],
-                                    data_slice->middle_events[0], 0),
-                "cudaStreamWaitEvent failed", __FILE__, __LINE__))
-          break;
-        PushNeighbor<Enactor, GraphSliceT, DataSlice, 1, 1>(
-            enactor, thread_num, peer, data_slice->local_vertices.GetSize(),
-            enactor_stats,
-            problem->data_slices[thread_num].GetPointer(util::HOST),
-            problem->data_slices[peer].GetPointer(util::HOST),
-            problem->graph_slices[thread_num], problem->graph_slices[peer],
-            data_slice->streams[peer_ + num_gpus],
-            enactor->communicate_multipy);
-        // Set_Record(data_slice, enactor_stats->iteration, peer_, 0,
-        // data_slice->strams[peer_]);
-        if (enactor_stats->retval = util::GRError(
-                cudaEventRecord(data_slice->middle_events[peer_],
-                                data_slice->streams[peer_ + num_gpus]),
-                "cudaEventRecord failed", __FILE__, __LINE__))
-          break;
-        data_slice->middle_event_set[peer_] = true;
-      }
-      if (enactor->debug)
-        util::cpu_mt::PrintMessage("Pushed", thread_num,
-                                   enactor_stats->iteration);
-
-      // printf("%d events set\n", thread_num);fflush(stdout);
-      has_error = false;
-      for (int i = 0; i < num_gpus * num_gpus; i++) {
-        if (s_enactor_stats[i].retval != cudaSuccess) {
-          has_error = true;
-          break;
-        }
-      }
-      if (has_error) {
-        thread_data->status = ThreadSlice::Status::Idle;
-        continue;
-      }
-
-      for (int peer_ = 1; peer_ < num_gpus; peer_++) {
-        data_slice->keys_out[peer_].ForceSetPointer(
-            data_slice->keys_outs[peer_], util::DEVICE);
-        data_slice->vertex_associate_out[peer_].ForceSetPointer(
-            data_slice->vertex_associate_outs[peer_], util::DEVICE);
-        data_slice->value__associate_out[peer_].ForceSetPointer(
-            data_slice->value__associate_outs[peer_], util::DEVICE);
-      }
-
-      for (int peer = 0; peer < num_gpus; peer++)
-        middle_event_markers[peer] = 0;
-      middle_event_markers[thread_num] = 1;
-      middle_event_counter = 1;
-      while (middle_event_counter < num_gpus) {
-        for (int peer = 0; peer < num_gpus; peer++) {
-          if (middle_event_markers[peer] == 1) continue;
-          int peer_ = peer < thread_num ? peer + 1 : peer;
-          int gpu_ = peer < thread_num ? thread_num : thread_num + 1;
-          if (!s_data_slice[peer]->middle_event_set[gpu_]) continue;
-
-          s_data_slice[peer]->middle_event_set[gpu_] = false;
-          if (enactor_stats->retval = util::GRError(
-                  cudaStreamWaitEvent(data_slice->streams[peer_],
-                                      s_data_slice[peer]->middle_events[gpu_],
-                                      0),
-                  "cudaStramWaitEvent failed", __FILE__, __LINE__))
-            break;
-          SizeT num_elements = s_data_slice[peer]->local_vertices.GetSize();
-          num_blocks = num_elements / AdvanceKernelPolicy::THREADS / 2 + 1;
-          VertexId peer_iteration = s_data_slice[peer]->middle_iteration;
-          if (num_blocks > 480) num_blocks = 480;
-
-          // util::cpu_mt::PrintGPUArray<SizeT, VertexId>("keys_in", data_slice
-          // -> keys_in[peer_iteration%2][peer_].GetPointer(util::DEVICE),
-          // num_elements, thread_num, -1, peer_, data_slice -> streams[peer_]);
-          Expand_Incoming_Middle<VertexId, SizeT, Value>
-              <<<num_blocks, AdvanceKernelPolicy::THREADS, 0,
-                 data_slice->streams[peer_]>>>(
-                  num_elements,
-                  data_slice->keys_in[peer_iteration % 2][peer_].GetPointer(
-                      util::DEVICE),
-                  data_slice->vertex_associate_in[peer_iteration % 2][peer_]
-                      .GetPointer(util::DEVICE),
-                  data_slice->value__associate_in[peer_iteration % 2][peer_]
-                      .GetPointer(util::DEVICE),
-                  data_slice->labels.GetPointer(util::DEVICE),
-                  data_slice->sigmas.GetPointer(util::DEVICE));
-
-          middle_event_markers[peer] = 1;
-          middle_event_counter++;
-        }
-
-        has_error = false;
-        for (int i = 0; i < num_gpus * num_gpus; i++) {
-          if (s_enactor_stats[i].retval != cudaSuccess) {
-            has_error = true;
-            break;
-          }
-        }
-        if (has_error) {
-          thread_data->status = ThreadSlice::Status::Idle;
-          break;
-        }
-
-        if (middle_event_counter < num_gpus) sleep(0);
-      }
-      if (has_error) continue;
-      // printf("%d events clear\n", thread_num);fflush(stdout);
-
-      // data_slice->sigmas.Move(util::DEVICE, util::HOST);
-      // data_slice->labels.Move(util::DEVICE, util::HOST);
-
-      // CPU_Barrier;
-      // util::cpu_mt::IncrementnWaitBarrier(&cpu_barrier[0],thread_num);
-      // barrier_markers[0][thread_num] = 1;
-      // bool barrier_pass = false;
-      // while (!barrier_pass)
-      //{
-      //    barrier_pass = true;
-      //    for (int peer_ = 0; peer_ < num_gpus; peer_ ++)
-      //    if (barrier_markers[0][peer_] == 0)
-      //    {
-      //        barrier_pass = false;
-      //        break;
-      //    }
-      //    if (!barrier_pass) sleep(0);
-      //}
-
-      long max_iteration = 0;
-      for (int gpu = 0; gpu < num_gpus; gpu++) {
-        if (s_data_slice[gpu]->middle_iteration > max_iteration)
-          max_iteration = s_data_slice[gpu]->middle_iteration;
-      }
-      while (data_slice->forward_queue_offsets[0].size() < max_iteration) {
-        data_slice->forward_queue_offsets[0].push_back(
-            data_slice->forward_queue_offsets[0].back());
-      }
-      enactor_stats[0].iteration = max_iteration;
-      // for (VertexId node = 0; node < graph_slice->in_counter[0]; node++)
-      //{
-      //    for (SizeT i = graph_slice -> backward_offset[node];
-      //        i < graph_slice -> backward_offset[node+1]; i++)
-      //    {
-      //        int peer = graph_slice -> backward_partition[i];
-      //        if (peer <= thread_num) peer--;
-      //        int _node = graph_slice -> backward_convertion[i];
-      //        s_data_slice[peer] -> sigmas[_node] = data_slice ->
-      //        sigmas[node]; s_data_slice[peer] -> labels[_node] = data_slice
-      //        -> labels[node];
-      //    }
-      //}
-      for (int peer_ = 1; peer_ < num_gpus; peer_++) {
-        if (enactor_stats->retval = util::GRError(
-                cudaStreamSynchronize(data_slice->streams[peer_]),
-                "cudaStreamSynchronize failed", __FILE__, __LINE__))
-          break;
-      }
-
-      // CPU barrier
-      data_slice->middle_finish = true;
-      has_error = false;
-      for (int peer = 0; peer < num_gpus; peer++) {
-        while (!s_data_slice[peer]->middle_finish && !has_error) {
-          sleep(0);
-          for (int i = 0; i < num_gpus * num_gpus; i++)
-            if (s_enactor_stats[i].retval != cudaSuccess) {
-              has_error = true;
-              break;
-            }
-        }
-        if (has_error) break;
-      }
-      if (has_error) continue;
-
-      for (int gpu = 0; gpu < num_gpus * 2; gpu++)
-        data_slice->wait_marker[gpu] = 0;
-      for (int i = 0; i < 4; i++)
-        for (int gpu = 0; gpu < num_gpus * 2; gpu++)
-          for (int stage = 0; stage < data_slice->num_stages; stage++)
-            data_slice->events_set[i][gpu][stage] = false;
-      for (int gpu = 0; gpu < num_gpus; gpu++)
-        for (int i = 0; i < 2; i++) data_slice->in_length[i][gpu] = 0;
-      for (int peer = 0; peer < num_gpus; peer++) {
-        data_slice->out_length[peer] = 1;
-        data_slice->first_backward_incoming[peer] = true;
-      }
-
-      // CPU_Barrier;
-      // util::cpu_mt::IncrementnWaitBarrier(&cpu_barrier[1], thread_num);
-      // barrier_markers[1][thread_num] = 1;
-      // barrier_pass = false;
-      // while (!barrier_pass)
-      //{
-      //    barrier_pass = true;
-      //    for (int peer_ = 0; peer_ < num_gpus; peer_ ++)
-      //    if (barrier_markers[1][peer_] == 0)
-      //    {
-      //        barrier_pass = false;
-      //        break;
-      //    }
-      //    if (!barrier_pass) sleep(0);
-      //}
-
-      // data_slice -> sigmas.Move(util::HOST, util::DEVICE);
-      // data_slice -> labels.Move(util::HOST, util::DEVICE);
-      data_slice->value__associate_orgs[0] =
-          data_slice->deltas.GetPointer(util::DEVICE);
-      data_slice->value__associate_orgs[1] =
-          data_slice->bc_values.GetPointer(util::DEVICE);
-      data_slice->value__associate_orgs.Move(util::HOST, util::DEVICE);
-    } else {
-    }
-
-    has_error = false;
-    for (int i = 0; i < num_gpus * num_gpus; i++) {
-      if (s_enactor_stats[i].retval != cudaSuccess) {
-        has_error = true;
-        break;
-      }
-    }
-    if (has_error) {
-      thread_data->status = ThreadSlice::Status::Idle;
-      continue;
-=======
+        }
+    }
 
     /**
      * @brief Routine to combine received data and local data
@@ -2009,35 +448,14 @@
                 ] __host__ __device__ (VertexT *v_q, const SizeT &i){
                     v_q[i] = forward_output[pre_pos + i];
                 }, frontier.queue_length, util::DEVICE, oprtr_parameters.stream));
-        
+
         } else {
           frontier.queue_length = 0;
         }
         return retval;
->>>>>>> 07c8340d
     }
 }; // end of BCBackwardIterationLoop
 
-<<<<<<< HEAD
-    if (enactor->debug)
-      util::cpu_mt::PrintMessage("Backward begin", thread_num,
-                                 enactor_stats->iteration);
-    gunrock::app::Iteration_Loop<
-        Enactor, BcBFunctor,
-        Backward_Iteration<AdvanceKernelPolicy, FilterKernelPolicy, Enactor>, 0,
-        2>(thread_data);
-    if (enactor->debug)
-      util::cpu_mt::PrintMessage("Backward phase finished.", thread_num,
-                                 enactor_stats->iteration);
-    thread_data->status = ThreadSlice::Status::Idle;
-  }
-
-  thread_data->status = ThreadSlice::Status::Ended;
-
-  CUT_THREADEND;
-}
-=======
->>>>>>> 07c8340d
 
 /**
  * @brief BC enactor class.
@@ -2046,206 +464,6 @@
  * @tparam cudaHostRegisterFlag Flags for util::Array1D used in the enactor
  */
 template <
-<<<<<<< HEAD
-    typename _Problem /*, bool _INSTRUMENT, bool _DEBUG, bool _SIZE_CHECK*/>
-class BCEnactor
-    : public EnactorBase<typename _Problem::SizeT /*, _DEBUG, _SIZE_CHECK*/> {
-  // Members
-  ThreadSlice *thread_slices;
-  CUTThread *thread_Ids;
-  util::cpu_mt::CPUBarrier *cpu_barrier;
-
-  // Methods
- public:
-  _Problem *problem;
-  typedef _Problem Problem;
-  typedef typename Problem::SizeT SizeT;
-  typedef typename Problem::VertexId VertexId;
-  typedef typename Problem::Value Value;
-  typedef EnactorBase<SizeT> BaseEnactor;
-  typedef BCEnactor<Problem> Enactor;
-  // static const bool INSTRUMENT = _INSTRUMENT;
-  // static const bool DEBUG      = _DEBUG;
-  // static const bool SIZE_CHECK = _SIZE_CHECK;
-  util::Array1D<int, unsigned char> barrier_markers[2];
-
-  /**
-   * \addtogroup PublicInterface
-   * @{
-   */
-
-  /**
-   * @brief BCEnactor constructor
-   */
-  BCEnactor(int num_gpus = 1, int *gpu_idx = NULL, bool instrument = false,
-            bool debug = false, bool size_check = true)
-      : BaseEnactor(VERTEX_FRONTIERS, num_gpus, gpu_idx, instrument, debug,
-                    size_check) {
-    thread_slices = NULL;
-    thread_Ids = NULL;
-    problem = NULL;
-    cpu_barrier = NULL;
-    barrier_markers[0].SetName("barrier_markers[0]");
-    barrier_markers[1].SetName("barrier_markers[1]");
-  }
-
-  /**
-   *  @brief BCenactor destructor
-   */
-  virtual ~BCEnactor() { Release(); }
-
-  cudaError_t Release() {
-    cudaError_t retval = cudaSuccess;
-    if (thread_slices != NULL) {
-      for (int gpu = 0; gpu < this->num_gpus; gpu++)
-        thread_slices[gpu].status = ThreadSlice::Status::ToKill;
-
-      cutWaitForThreads(thread_Ids, this->num_gpus);
-      delete[] thread_Ids;
-      thread_Ids = NULL;
-      delete[] thread_slices;
-      thread_slices = NULL;
-    }
-    if (retval = BaseEnactor::Release()) return retval;
-    if (retval = barrier_markers[0].Release()) return retval;
-    if (retval = barrier_markers[1].Release()) return retval;
-    problem = NULL;
-    // if (cpu_barrier!=NULL)
-    //{
-    //    util::cpu_mt::DestoryBarrier(&cpu_barrier[0]);
-    //    util::cpu_mt::DestoryBarrier(&cpu_barrier[1]);
-    //    delete[] cpu_barrier;cpu_barrier=NULL;
-    //}
-    return retval;
-  }
-
-  /**
-   * @brief Initialize the problem.
-   *
-   * @tparam AdvanceKernelPolicy Kernel policy for advance operator.
-   * @tparam FilterKernelPolicy Kernel policy for filter operator.
-   *
-   * @param[in] context CudaContext pointer for ModernGPU API.
-   * @param[in] problem Pointer to Problem object.
-   * @param[in] max_grid_size Maximum grid size for kernel calls.
-   *
-   * \return cudaError_t object Indicates the success of all CUDA calls.
-   */
-  template <typename AdvanceKernelPolity, typename FilterKernelPolicy>
-  cudaError_t InitBC(ContextPtr *context, Problem *problem,
-                     int max_grid_size = 512) {
-    cudaError_t retval = cudaSuccess;
-    // Lazy initialization
-    if (retval =
-            BaseEnactor::Init(max_grid_size, AdvanceKernelPolity::CTA_OCCUPANCY,
-                              FilterKernelPolicy::CTA_OCCUPANCY))
-      return retval;
-
-    this->problem = problem;
-    thread_slices = new ThreadSlice[this->num_gpus];
-    thread_Ids = new CUTThread[this->num_gpus];
-    barrier_markers[0].Allocate(this->num_gpus);
-    barrier_markers[1].Allocate(this->num_gpus);
-
-    /*for (int gpu=0;gpu<this->num_gpus;gpu++)
-    {
-        if (retval = util::SetDevice(this->gpu_idx[gpu])) break;
-        if (sizeof(SizeT) == 4)
-        {
-            cudaChannelFormatDesc row_offsets_dest =
-    cudaCreateChannelDesc<SizeT>();
-            gunrock::oprtr::edge_map_partitioned::RowOffsetsTex<SizeT>::row_offsets.channelDesc
-    = row_offsets_dest; if (retval = util::GRError(cudaBindTexture( 0,
-                gunrock::oprtr::edge_map_partitioned::RowOffsetsTex<SizeT>::row_offsets,
-                problem->graph_slices[gpu]->row_offsets.GetPointer(util::DEVICE),
-                ((size_t) (problem -> graph_slices[gpu]->nodes + 1)) *
-    sizeof(SizeT)), "BFSEnactor cudaBindTexture row_offsets_ref failed",
-                __FILE__, __LINE__)) break;
-        }
-    }
-    if (retval) return retval;*/
-
-    for (int gpu = 0; gpu < this->num_gpus; gpu++) {
-      // thread_slices[gpu].cpu_barrier  = cpu_barrier;
-      thread_slices[gpu].thread_num = gpu;
-      thread_slices[gpu].problem = (void *)problem;
-      thread_slices[gpu].enactor = (void *)this;
-      thread_slices[gpu].context = &(context[gpu * this->num_gpus]);
-      problem->data_slices[gpu]->barrier_markers = barrier_markers;
-      thread_slices[gpu].status = ThreadSlice::Status::Inited;
-      thread_slices[gpu].thread_Id =
-          cutStartThread((CUT_THREADROUTINE) &
-                             (BCThread<AdvanceKernelPolity, FilterKernelPolicy,
-                                       BCEnactor<Problem>>),
-                         (void *)&(thread_slices[gpu]));
-      thread_Ids[gpu] = thread_slices[gpu].thread_Id;
-    }
-
-    for (int gpu = 0; gpu < this->num_gpus; gpu++) {
-      while (thread_slices[gpu].status != ThreadSlice::Status::Idle) {
-        sleep(0);
-        // std::this_thread::yield();
-      }
-    }
-    return retval;
-  }
-
-  /**
-   * @brief Reset enactor
-   *
-   * \return cudaError_t object Indicates the success of all CUDA calls.
-   */
-  cudaError_t Reset() {
-    cudaError_t retval = cudaSuccess;
-    if (retval = BaseEnactor::Reset()) return retval;
-    for (int gpu = 0; gpu < this->num_gpus; gpu++) {
-      thread_slices[gpu].status = ThreadSlice::Status::Wait;
-      barrier_markers[0][gpu] = 0;
-      barrier_markers[1][gpu] = 0;
-    }
-    return retval;
-  }
-
-  /** @} */
-
-  /**
-   * @brief Enacts a betweenness-centrality computing on the specified graph.
-   *
-   * @tparam AdvanceKernelPolicy Kernel policy for advance operator.
-   * @tparam FilterKernelPolicy Kernel policy for filter operator.
-   *
-   * @param[in] src Source node to start primitive.
-   *
-   * \return cudaError_t object Indicates the success of all CUDA calls.
-   */
-  template <typename AdvanceKernelPolicy, typename FilterKernelPolicy>
-  cudaError_t EnactBC(VertexId src) {
-    cudaError_t retval = cudaSuccess;
-
-    for (int gpu = 0; gpu < this->num_gpus; gpu++) {
-      if ((this->num_gpus == 1) ||
-          (gpu == this->problem->partition_tables[0][src])) {
-        thread_slices[gpu].init_size = 1;
-      } else
-        thread_slices[gpu].init_size = 0;
-      // this->frontier_attribute[gpu*this->num_gpus].queue_length =
-      // thread_slices[gpu].init_size;
-    }
-
-    for (int gpu = 0; gpu < this->num_gpus; gpu++) {
-      thread_slices[gpu].status = ThreadSlice::Status::Running;
-    }
-    for (int gpu = 0; gpu < this->num_gpus; gpu++) {
-      while (thread_slices[gpu].status != ThreadSlice::Status::Idle) {
-        sleep(0);
-        // std::this_thread::yield();
-      }
-    }
-
-    for (int gpu = 0; gpu < this->num_gpus * this->num_gpus; gpu++)
-      if (this->enactor_stats[gpu].retval != cudaSuccess) {
-        retval = this->enactor_stats[gpu].retval;
-=======
     typename _Problem,
     util::ArrayFlag ARRAY_FLAG = util::ARRAY_NONE,
     unsigned int cudaHostRegisterFlag = cudaHostRegisterDefault>
@@ -2422,153 +640,9 @@
            }
         }
         GUARD_CU(BaseEnactor::Sync());
->>>>>>> 07c8340d
-        return retval;
-      }
-
-    if (this->debug) printf("\nGPU BC Done.\n");
-    return retval;
-  }
-
-  /**
-   * \addtogroup PublicInterface
-   * @{
-   */
-
-  typedef gunrock::oprtr::filter::KernelPolicy<Problem,  // Problem data type
-                                               300,      // CUDA_ARCH
-                                               0,        // SATURATION QUIT
-                                               true,     // DEQUEUE_PROBLEM_SIZE
-                                               8,        // MIN_CTA_OCCUPANCY
-                                               8,        // LOG_THREADS
-                                               1,        // LOG_LOAD_VEC_SIZE
-                                               0,        // LOG_LOADS_PER_TILE
-                                               5,        // LOG_RAKING_THREADS
-                                               5,  // END BIT_MASK (no bitmask
-                                                   // cull in BC)
-                                               8>  // LOG_SCHEDULE_GRANULARITY
-      FilterKernelPolicy;
-
-  typedef gunrock::oprtr::advance::KernelPolicy<
-      Problem,   // Problem data type
-      300,       // CUDA_ARCH
-      2,         // MIN_CTA_OCCUPANCY
-      9,         // LOG_THREADS
-      10,        // LOG_BLOCKS
-      32 * 128,  // LIGHT_EDGE_THRESHOLD (used for partitioned advance mode)
-      1,         // LOG_LOAD_VEC_SIZE
-      0,         // LOG_LOADS_PER_TILE
-      5,         // LOG_RAKING_THREADS
-      32,        // WARP_GATHER_THRESHOLD
-      128 * 4,   // CTA_GATHER_THRESHOLD
-      7,         // LOG_SCHEDULE_GRANULARITY
-      gunrock::oprtr::advance::LB>
-      LB_AdvanceKernelPolicy;
-
-  typedef gunrock::oprtr::advance::KernelPolicy<
-      Problem,   // Problem data type
-      300,       // CUDA_ARCH
-      2,         // MIN_CTA_OCCUPANCY
-      9,         // LOG_THREADS
-      10,        // LOG_BLOCKS
-      32 * 128,  // LIGHT_EDGE_THRESHOLD (used for partitioned advance mode)
-      1,         // LOG_LOAD_VEC_SIZE
-      0,         // LOG_LOADS_PER_TILE
-      5,         // LOG_RAKING_THREADS
-      32,        // WARP_GATHER_THRESHOLD
-      128 * 4,   // CTA_GATHER_THRESHOLD
-      7,         // LOG_SCHEDULE_GRANULARITY
-      gunrock::oprtr::advance::LB_LIGHT>
-      LB_LIGHT_AdvanceKernelPolicy;
-
-  typedef gunrock::oprtr::advance::KernelPolicy<
-      Problem,   // Problem data type
-      300,       // CUDA_ARCH
-      2,         // MIN_CTA_OCCUPANCY
-      9,         // LOG_THREADS
-      10,        // LOG_BLOCKS
-      32 * 128,  // LIGHT_EDGE_THRESHOLD (used for partitioned advance mode)
-      1,         // LOG_LOAD_VEC_SIZE
-      0,         // LOG_LOADS_PER_TILE
-      5,         // LOG_RAKING_THREADS
-      32,        // WARP_GATHER_THRESHOLD
-      128 * 4,   // CTA_GATHER_THRESHOLD
-      7,         // LOG_SCHEDULE_GRANULARITY
-      gunrock::oprtr::advance::LB_CULL>
-      LB_CULL_AdvanceKernelPolicy;
-
-  typedef gunrock::oprtr::advance::KernelPolicy<
-      Problem,   // Problem data type
-      300,       // CUDA_ARCH
-      2,         // MIN_CTA_OCCUPANCY
-      9,         // LOG_THREADS
-      10,        // LOG_BLOCKS
-      32 * 128,  // LIGHT_EDGE_THRESHOLD (used for partitioned advance mode)
-      1,         // LOG_LOAD_VEC_SIZE
-      0,         // LOG_LOADS_PER_TILE
-      5,         // LOG_RAKING_THREADS
-      32,        // WARP_GATHER_THRESHOLD
-      128 * 4,   // CTA_GATHER_THRESHOLD
-      7,         // LOG_SCHEDULE_GRANULARITY
-      gunrock::oprtr::advance::LB_LIGHT_CULL>
-      LB_LIGHT_CULL_AdvanceKernelPolicy;
-
-  template <typename Dummy, gunrock::oprtr::advance::MODE A_MODE>
-  struct MODE_SWITCH {};
-
-  template <typename Dummy>
-  struct MODE_SWITCH<Dummy, gunrock::oprtr::advance::LB> {
-    static cudaError_t Enact(Enactor &enactor, VertexId src) {
-      return enactor.EnactBC<LB_AdvanceKernelPolicy, FilterKernelPolicy>(src);
-    }
-    static cudaError_t Init(Enactor &enactor, ContextPtr *context,
-                            Problem *problem, int max_grid_size = 0) {
-      return enactor.InitBC<LB_AdvanceKernelPolicy, FilterKernelPolicy>(
-          context, problem, max_grid_size);
-    }
-  };
-
-  /*template <typename Dummy>
-  struct MODE_SWITCH<Dummy, gunrock::oprtr::advance::TWC_FORWARD>
-  {
-      static cudaError_t Enact(Enactor &enactor, VertexId src)
-      {
-          return enactor.EnactBC<TWC_AdvanceKernelPolicy,
-  FilterKernelPolicy>(src);
-      }
-      static cudaError_t Init(Enactor &enactor, ContextPtr *context, Problem
-  *problem, int max_grid_size = 0)
-      {
-          return enactor.InitBC <TWC_AdvanceKernelPolicy, FilterKernelPolicy>(
-              context, problem, max_grid_size);
-      }
-  };*/
-
-  template <typename Dummy>
-  struct MODE_SWITCH<Dummy, gunrock::oprtr::advance::LB_LIGHT> {
-    static cudaError_t Enact(Enactor &enactor, VertexId src) {
-      return enactor.EnactBC<LB_LIGHT_AdvanceKernelPolicy, FilterKernelPolicy>(
-          src);
-    }
-    static cudaError_t Init(Enactor &enactor, ContextPtr *context,
-                            Problem *problem, int max_grid_size = 0) {
-      return enactor.InitBC<LB_LIGHT_AdvanceKernelPolicy, FilterKernelPolicy>(
-          context, problem, max_grid_size);
-    }
-  };
-
-<<<<<<< HEAD
-  template <typename Dummy>
-  struct MODE_SWITCH<Dummy, gunrock::oprtr::advance::LB_CULL> {
-    static cudaError_t Enact(Enactor &enactor, VertexId src) {
-      return enactor.EnactBC<LB_CULL_AdvanceKernelPolicy, FilterKernelPolicy>(
-          src);
-    }
-    static cudaError_t Init(Enactor &enactor, ContextPtr *context,
-                            Problem *problem, int max_grid_size = 0) {
-      return enactor.InitBC<LB_CULL_AdvanceKernelPolicy, FilterKernelPolicy>(
-          context, problem, max_grid_size);
-=======
+        return retval;
+    }
+
     /**
      * @brief Enacts a BC computing on the specified graph.
      * @param[in] src Source node to start primitive.
@@ -2580,109 +654,14 @@
         GUARD_CU(this -> Run_Threads(this));
         util::PrintMsg("GPU BC Done.", this -> flag & Debug);
         return retval;
->>>>>>> 07c8340d
-    }
-  };
-
-<<<<<<< HEAD
-  template <typename Dummy>
-  struct MODE_SWITCH<Dummy, gunrock::oprtr::advance::LB_LIGHT_CULL> {
-    static cudaError_t Enact(Enactor &enactor, VertexId src) {
-      return enactor
-          .EnactBC<LB_LIGHT_CULL_AdvanceKernelPolicy, FilterKernelPolicy>(src);
-    }
-    static cudaError_t Init(Enactor &enactor, ContextPtr *context,
-                            Problem *problem, int max_grid_size = 0) {
-      return enactor
-          .InitBC<LB_LIGHT_CULL_AdvanceKernelPolicy, FilterKernelPolicy>(
-              context, problem, max_grid_size);
-    }
-  };
-
-  /**
-   * @brief BC Enact kernel entry.
-   *
-   * @param[in] src Source node to start primitive.
-   * @param[in] traversal_mode Mode of workload strategy in advance
-   *
-   * \return cudaError_t object Indicates the success of all CUDA calls.
-   */
-  cudaError_t Enact(VertexId src, std::string traversal_mode = "LB") {
-    if (this->min_sm_version >= 300) {
-      // return EnactBC<AdvanceKernelPolicy, FilterKernelPolicy>(src);
-      if (traversal_mode == "LB")
-        return MODE_SWITCH<SizeT, gunrock::oprtr::advance::LB>::Enact(*this,
-                                                                      src);
-      // else if (traversal_mode == "TWC")
-      //     return MODE_SWITCH<SizeT, gunrock::oprtr::advance::TWC_FORWARD>
-      //        ::Enact(*this, src);
-      else if (traversal_mode == "LB_CULL")
-        return MODE_SWITCH<SizeT, gunrock::oprtr::advance::LB_CULL>::Enact(
-            *this, src);
-      else if (traversal_mode == "LB_LIGHT")
-        return MODE_SWITCH<SizeT, gunrock::oprtr::advance::LB_LIGHT>::Enact(
-            *this, src);
-      else if (traversal_mode == "LB_LIGHT_CULL")
-        return MODE_SWITCH<SizeT,
-                           gunrock::oprtr::advance::LB_LIGHT_CULL>::Enact(*this,
-                                                                          src);
-    }
-
-    // to reduce compile time, get rid of other architecture for now
-    // TODO: add all the kernel policy settings for all archs
-    printf("Not yet tuned for this architecture\n");
-    return cudaErrorInvalidDeviceFunction;
-  }
-
-  /**
-   * @brief BC Enact kernel entry.
-   *
-   * @param[in] context CudaContext pointer for ModernGPU API.
-   * @param[in] problem Pointer to Problem object.
-   * @param[in] max_grid_size Maximum grid size for kernel calls.
-   * @param[in] traversal_mode Mode of workload strategy in advance
-   *
-   * \return cudaError_t object Indicates the success of all CUDA calls.
-   */
-  cudaError_t Init(ContextPtr *context, Problem *problem,
-                   int max_grid_size = 512, std::string traversal_mode = "LB") {
-    if (this->min_sm_version >= 300) {
-      // return InitBC<AdvanceKernelPolicy, FilterKernelPolicy>(
-      //    context, problem, max_grid_size);
-      if (traversal_mode == "LB")
-        return MODE_SWITCH<SizeT, gunrock::oprtr::advance::LB>::Init(
-            *this, context, problem, max_grid_size);
-      // else if (traversal_mode == "TWC")
-      //     return MODE_SWITCH<SizeT, gunrock::oprtr::advance::TWC_FORWARD>
-      //        ::Init(*this, context, problem, max_grid_size);
-      else if (traversal_mode == "LB_CULL")
-        return MODE_SWITCH<SizeT, gunrock::oprtr::advance::LB_CULL>::Init(
-            *this, context, problem, max_grid_size);
-      else if (traversal_mode == "LB_LIGHT")
-        return MODE_SWITCH<SizeT, gunrock::oprtr::advance::LB_LIGHT>::Init(
-            *this, context, problem, max_grid_size);
-      else if (traversal_mode == "LB_LIGHT_CULL")
-        return MODE_SWITCH<SizeT, gunrock::oprtr::advance::LB_LIGHT_CULL>::Init(
-            *this, context, problem, max_grid_size);
-      else
-        printf("Traversal mode %s is not supported by BC at the moment\n",
-               traversal_mode.c_str());
-    }
-
-    // to reduce compile time, get rid of other architecture for now
-    // TODO: add all the kernel policy settings for all archs
-    printf("Not yet tuned for this architecture\n");
-    return cudaErrorInvalidDeviceFunction;
-  }
-  /** @} */
-=======
+    }
+
     /** @} */
->>>>>>> 07c8340d
 };
 
-}  // namespace bc
-}  // namespace app
-}  // namespace gunrock
+} // namespace bc
+} // namespace app
+} // namespace gunrock
 
 // Leave this at the end of the file
 // Local Variables:
