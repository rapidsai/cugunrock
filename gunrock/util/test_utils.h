// ----------------------------------------------------------------
// Gunrock -- Fast and Efficient GPU Graph Library
// ----------------------------------------------------------------
// This source code is distributed under the terms of LICENSE.TXT
// in the root directory of this source distribution.
// ----------------------------------------------------------------

/**
 * @file
 * test_utils.h
 *
 * @brief Utility Routines for Tests
 */

#pragma once

#if defined(_WIN32) || defined(_WIN64)
#include <windows.h>
#undef small  // Windows is terrible for polluting macro namespace
#elif defined(CLOCK_PROCESS_CPUTIME_ID)
#include <sys/time.h>
#else
#include <sys/resource.h>
#endif

#include <stdio.h>
#include <math.h>
#include <float.h>

#include <cassert>
#include <map>
#include <string>
#include <vector>
#include <stack>
#include <sstream>
#include <iostream>
#include <fstream>
#include <algorithm>
#include <utility>
//#include <boost/timer/timer.hpp>
#include <chrono>
#include <gunrock/util/random_bits.h>
#include <gunrock/util/basic_utils.h>

// #include <gunrock/util/gitsha1.cpp>

namespace gunrock {
namespace util {

/******************************************************************************
 * Command-line parsing functionality
 ******************************************************************************/

/**
 * CommandLineArgs interface
 */
class CommandLineArgs {
 private:
  int argc;
  char **argv;

 protected:
  std::map<std::string, std::string> pairs;

 public:
  // Constructor
  CommandLineArgs(int _argc, char **_argv) : argc(_argc), argv(_argv) {
    for (int i = 1; i < argc; i++) {
      std::string arg = argv[i];

      if ((arg[0] != '-') || (arg[1] != '-')) {
        continue;
      }

      std::string::size_type pos;
      std::string key, val;
      if ((pos = arg.find('=')) == std::string::npos) {
        key = std::string(arg, 2, arg.length() - 2);
        val = "";
      } else {
        key = std::string(arg, 2, pos - 2);
        val = std::string(arg, pos + 1, arg.length() - 1);
      }
      pairs[key] = val;
    }
  }

  // Checks whether a flag "--<flag>" is present in the commandline
  bool CheckCmdLineFlag(const char *arg_name) {
    std::map<std::string, std::string>::iterator itr;
    if ((itr = pairs.find(arg_name)) != pairs.end()) {
      return true;
    }
    return false;
  }

  // Returns the value specified for a given commandline
  // parameter --<flag>=<value>
  template <typename T>
  void GetCmdLineArgument(const char *arg_name, T &val);

  // Returns the values specified for a given commandline
  // parameter --<flag>=<value>,<value>*
  template <typename T>
  void GetCmdLineArguments(const char *arg_name, std::vector<T> &vals);

  // The number of pairs parsed
  int ParsedArgc() { return pairs.size(); }

  std::string GetEntireCommandLine() const {
    std::string commandLineStr = "";
    for (int i = 0; i < argc; i++) {
      commandLineStr.append(
          std::string(argv[i]).append((i < argc - 1) ? " " : ""));
    }
    return commandLineStr;
  }

  template <typename T>
  void ParseArgument(const char *name, T &val) {
    if (CheckCmdLineFlag(name)) {
      GetCmdLineArgument(name, val);
    }
  }

  char *GetCmdLineArgvGraphType() {
    char *graph_type = argv[1];
    return graph_type;
  }

  char *GetCmdLineArgvDataset() {
    char *market_filename;
    size_t graph_args = argc - pairs.size() - 1;
    market_filename = (graph_args == 2) ? argv[2] : NULL;
    return market_filename;
  }

  char *GetCmdLineArgvQueryDataset() {
    char *market_fileName;
    size_t graph_args = argc - pairs.size() - 1;
    market_fileName = (graph_args > 1) ? argv[2] : NULL;
    return market_fileName;
  }

  char *GetCmdLineArgvDataDataset() {
    char *market_fileName;
    size_t graph_args = argc - pairs.size() - 1;
    market_fileName =
        (graph_args > 2)
            ? ((graph_args == 5) ? argv[graph_args - 1] : argv[graph_args])
            : NULL;
    return market_fileName;
  }

  char *GetCmdLineArgvQueryLabel() {
    char *label_fileName;
    size_t graph_args = argc - pairs.size() - 1;
    label_fileName = (graph_args == 5) ? argv[3] : NULL;
    return label_fileName;
  }

  char *GetCmdLineArgvDataLabel() {
    char *label_fileName;
    size_t graph_args = argc - pairs.size() - 1;
    label_fileName = (graph_args == 5) ? argv[graph_args] : NULL;
    return label_fileName;
  }
};

void DeviceInit(CommandLineArgs &args);
cudaError_t SetDevice(int dev);

template <typename T>
void CommandLineArgs::GetCmdLineArgument(const char *arg_name, T &val) {
  std::map<std::string, std::string>::iterator itr;
  if ((itr = pairs.find(arg_name)) != pairs.end()) {
    std::istringstream str_stream(itr->second);
    str_stream >> val;
  }
}

template <typename T>
void CommandLineArgs::GetCmdLineArguments(const char *arg_name,
                                          std::vector<T> &vals) {
  // Recover multi-value string
  std::map<std::string, std::string>::iterator itr;
  if ((itr = pairs.find(arg_name)) != pairs.end()) {
    // Clear any default values
    vals.clear();

    std::string val_string = itr->second;
    std::istringstream str_stream(val_string);
    std::string::size_type old_pos = 0;
    std::string::size_type new_pos = 0;

    // Iterate comma-separated values
    T val;
    while ((new_pos = val_string.find(',', old_pos)) != std::string::npos) {
      if (new_pos != old_pos) {
        str_stream.width(new_pos - old_pos);
        str_stream >> val;
        vals.push_back(val);
      }

      // skip over comma
      str_stream.ignore(1);
      old_pos = new_pos + 1;
    }

    // Read last value
    str_stream >> val;
    vals.push_back(val);
  }
}

class Statistic {
  double mean;
  double m2;
  int count;

 public:
  Statistic() : mean(0.0), m2(0.0), count(0) {}

  /**
   * @brief Updates running statistic, returning bias-corrected
   * sample variance.
   *
   * Online method as per Knuth.
   *
   * @param[in] sample
   * @returns Something
   */
  double Update(double sample) {
    count++;
    double delta = sample - mean;
    mean = mean + (delta / count);
    m2 = m2 + (delta * (sample - mean));
    return m2 / (count - 1);  // bias-corrected
  }
};

struct CpuTimer {
#if defined(_WIN32) || defined(_WIN64)

  LARGE_INTEGER ll_freq;
  LARGE_INTEGER ll_start;
  LARGE_INTEGER ll_stop;

  CpuTimer() { QueryPerformanceFrequency(&ll_freq); }

  void Start() { QueryPerformanceCounter(&ll_start); }

  void Stop() { QueryPerformanceCounter(&ll_stop); }

  double TimeDifference(LARGE_INTEGER &a, LARGE_INTEGER &b) {
    double start = double(a.QuadPart) / double(ll_freq.QuadPart);
    double stop = double(b.QuadPart) / double(ll_freq.QuadPart);

    return (stop - start) * 1000;
  }

  double ElapsedMillis() { return TimeDifference(ll_start, ll_stop); }

  double MillisSinceStart() {
    LARGE_INTEGER ll_current;
    QueryPerformanceCounter(&ll_current);
    return TimeDifference(ll_start, ll_current);
  }

#elif defined(CLOCK_PROCESS_CPUTIME_ID)

  double start;
  double stop;

  double GetCurrentTime() {
    static struct timeval tv;
    static struct timezone tz;
    gettimeofday(&tv, &tz);
    return tv.tv_sec + 1.e-6 * tv.tv_usec;
  }

  void Start() { start = GetCurrentTime(); }

  void Stop() { stop = GetCurrentTime(); }

  double TimeDifference(double &a, double &b) { return 1000 * (b - a); }

  double ElapsedMillis() { return TimeDifference(start, stop); }

  double MillisSinceStart() {
    double current = GetCurrentTime();
    return TimeDifference(start, current);
  }

/*#elif defined(boost)

  boost::timer::cpu_timer::cpu_timer cpu_t;

  void Start() { cpu_t.start(); }

  void Stop() { cpu_t.stop(); }

  double ElapsedMillis() { return cpu_t.elapsed().wall / 1000000.0; }

<<<<<<< HEAD
  double MillisSinceStart() { return cpu_t.elapsed().wall / 1000000.0; }
=======
    double MillisSinceStart()
    {
        return cpu_t.elapsed().wall / 1000000.0;
    }
*/
#else // C++11 timer
    typedef std::chrono::time_point<std::chrono::system_clock> TimeT;
    TimeT start, end;

    void Start()
    {
        start = std::chrono::system_clock::now();
    }
>>>>>>> 07c8340d

    void Stop()
    {
        end = std::chrono::system_clock::now();
    }

    double TimeDifference(TimeT &start, TimeT &end)
    {
        std::chrono::duration<double> diff = end - start;
        return std::chrono::milliseconds(diff).count();
    }

    double MillisSinceStart()
    {
        auto time_now = std::chrono::system_clock::now();
        return TimeDifference(start, time_now);
    }

    double ElapsedMillis()
    {
        return TimeDifference(start, end);
    }
#endif
};

// Quite simple KeyValuePair struct for doing
// Key-value sorting according to keys
template <typename A, typename B>
struct KeyValuePair {
  A Key;
  B Value;
  bool operator<(const KeyValuePair<A, B> &rhs) { return this->Key < rhs.Key; }
};

}  // namespace util
}  // namespace gunrock

// Leave this at the end of the file
// Local Variables:
// mode:c++
// c-file-style: "NVIDIA"
// End:<|MERGE_RESOLUTION|>--- conflicted
+++ resolved
@@ -302,9 +302,6 @@
 
   double ElapsedMillis() { return cpu_t.elapsed().wall / 1000000.0; }
 
-<<<<<<< HEAD
-  double MillisSinceStart() { return cpu_t.elapsed().wall / 1000000.0; }
-=======
     double MillisSinceStart()
     {
         return cpu_t.elapsed().wall / 1000000.0;
@@ -318,7 +315,6 @@
     {
         start = std::chrono::system_clock::now();
     }
->>>>>>> 07c8340d
 
     void Stop()
     {
