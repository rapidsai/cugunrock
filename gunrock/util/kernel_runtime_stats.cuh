// ----------------------------------------------------------------
// Gunrock -- Fast and Efficient GPU Graph Library
// ----------------------------------------------------------------
// This source code is distributed under the terms of LICENSE.TXT
// in the root directory of this source distribution.
// ----------------------------------------------------------------

/**
 * @file
 * kernel_runtime_stats.cuh
 *
 * @brief Kernel runtime statistics
 */

#pragma once

//#include <gunrock/util/memset_kernel.cuh>
#include <gunrock/util/error_utils.cuh>
#include <gunrock/util/cuda_properties.cuh>

namespace gunrock {
namespace util {

/**
 * Manages device storage needed for conveying kernel runtime stats
 */
<<<<<<< HEAD
class KernelRuntimeStats {
 protected:
  enum {
    CLOCKS = 0,
    AGGREGATE,

    TOTAL_COUNTERS,
  };

  // Counters in global device memory
  unsigned long long *d_stat;

  clock_t start;                 // Start time
  clock_t clocks;                // Accumulated time
  unsigned long long aggregate;  // General-purpose aggregate counter

 public:
  // Constructor
  KernelRuntimeStats() : d_stat(NULL), clocks(0), aggregate(0) {}

  // Marks start time.  Typically called by thread-0.
  __device__ __forceinline__ void MarkStart() { start = clock(); }

  // Marks stop time.  Typically called by thread-0.
  __device__ __forceinline__ void MarkStop() {
    clock_t stop = clock();
    clock_t runtime =
        (stop >= start) ? stop - start : stop + (((clock_t)-1) - start);
    clocks += runtime;
  }

  // Increments the aggregate counter by the specified amount.
  // Typically called by thread-0.
  template <typename T>
  __device__ __forceinline__ void Aggregate(T increment) {
    aggregate += increment;
  }

  // Flushes statistics to global mem
  __device__ __forceinline__ void Flush() {
    if (d_stat != NULL) {
      d_stat[blockIdx.x + (CLOCKS * gridDim.x)] = clocks;
      d_stat[blockIdx.x + (AGGREGATE * gridDim.x)] = aggregate;
=======
class KernelRuntimeStats
{
protected :

    enum {
        CLOCKS      = 0,
        AGGREGATE,

        TOTAL_COUNTERS,
    };

    // Counters in global device memory
    unsigned long long      *d_stat;

    clock_t                 start;              // Start time
    clock_t                 clocks;             // Accumulated time
    unsigned long long      aggregate;          // General-purpose aggregate counter

public:

    // Constructor
    KernelRuntimeStats() :
        d_stat(NULL),
        clocks(0),
        aggregate(0) {}

    // Marks start time.  Typically called by thread-0.
    __device__ __forceinline__ void MarkStart()
    {
        start = clock();
    }

    // Marks stop time.  Typically called by thread-0.
    __device__ __forceinline__ void MarkStop()
    {
        clock_t stop = clock();
        clock_t runtime = (stop >= start) ?
            stop - start :
            stop + (((clock_t) -1) - start);
        clocks += runtime;
    }

    // Increments the aggregate counter by the specified amount.
    // Typically called by thread-0.
    template <typename T>
    __device__ __forceinline__ void Aggregate(T increment)
    {
        aggregate += increment;
>>>>>>> 07c8340d
    }
  }

  // Resets statistics. Typically called by thread-0.
  __device__ __forceinline__ void Reset() const {
    if (d_stat != NULL) {
      d_stat[blockIdx.x + (CLOCKS * gridDim.x)] = 0;
      d_stat[blockIdx.x + (AGGREGATE * gridDim.x)] = 0;
    }
  }
};

/**
 * Version of global barrier with storage lifetime management.
 *
 * We can use this in host enactors, and pass the base GlobalBarrier
 * as parameters to kernels.
 */
<<<<<<< HEAD
class KernelRuntimeStatsLifetime : public KernelRuntimeStats {
 protected:
  // Number of bytes backed by d_stat
  size_t stat_bytes;

  // GPU d_counters was allocated on
  int gpu;

 public:
  // Constructor
  KernelRuntimeStatsLifetime()
      : KernelRuntimeStats(), stat_bytes(0), gpu(GR_INVALID_DEVICE) {}

  // Deallocates and resets the progress counters
  cudaError_t HostReset() {
    cudaError_t retval = cudaSuccess;

    do {
      if (d_stat) {
        // Save current gpu
        int current_gpu;
        if (retval = util::GRError(
                cudaGetDevice(&current_gpu),
                "KernelRuntimeStatsLifetime cudaGetDevice failed: ", __FILE__,
                __LINE__))
          break;

        // Deallocate
        if (retval = util::GRError(
                cudaSetDevice(gpu),
                "KernelRuntimeStatsLifetime cudaSetDevice failed: ", __FILE__,
                __LINE__))
          break;
        if (retval = util::GRError(
                cudaFree(d_stat),
                "KernelRuntimeStatsLifetime cudaFree d_stat failed: ", __FILE__,
                __LINE__))
          break;

        d_stat = NULL;
        gpu = GR_INVALID_DEVICE;

        // Restore current gpu
        if (retval = util::GRError(
                cudaSetDevice(current_gpu),
                "KernelRuntimeStatsLifetime cudaSetDevice failed: ", __FILE__,
                __LINE__))
          break;
      }

      stat_bytes = 0;

    } while (0);

    return retval;
  }

  // Destructor
  virtual ~KernelRuntimeStatsLifetime() { HostReset(); }

  // Sets up the progress counters for the next kernel launch (lazily
  // allocating and initializing them if necessary)
  cudaError_t Setup(int grid_size) {
    cudaError_t retval = cudaSuccess;
    do {
      size_t new_stat_bytes =
          grid_size * sizeof(unsigned long long) * TOTAL_COUNTERS;
      if (new_stat_bytes > stat_bytes) {
        // Deallocate if exists
        if (retval = HostReset()) break;

        // Remember device
        if (retval = util::GRError(
                cudaGetDevice(&gpu),
                "KernelRuntimeStatsLifetime cudaGetDevice failed: ", __FILE__,
                __LINE__))
          break;

        // Reallocate
        stat_bytes = new_stat_bytes;

        if (retval = util::GRError(
                cudaMalloc((void **)&d_stat, stat_bytes),
                "KernelRuntimeStatsLifetime cudaMalloc d_stat failed", __FILE__,
                __LINE__))
          break;

        // Initialize to zero
        util::MemsetKernel<unsigned long long>
            <<<(grid_size + 128 - 1) / 128, 128>>>(d_stat, 0, grid_size);
        if (retval = util::GRError(
                cudaDeviceSynchronize(),
                "KernelRuntimeStatsLifetime MemsetKernel d_stat failed",
                __FILE__, __LINE__))
          break;
      }
    } while (0);

    return retval;
  }

  // Accumulates avg live, max live, and total aggregate
  cudaError_t Accumulate(int grid_size, unsigned long long &total_runtimes,
                         unsigned long long &total_lifetimes,
                         unsigned long long &total_aggregate,
                         bool check_gpu = true, cudaStream_t stream = 0) {
    cudaError_t retval = cudaSuccess;

    do {
      unsigned long long *h_stat = (unsigned long long *)malloc(stat_bytes);
      int current_gpu;

      if (check_gpu) {
        // Save current gpu
        if (retval = util::GRError(
                cudaGetDevice(&current_gpu),
                "KernelRuntimeStatsLifetime cudaGetDevice failed: ", __FILE__,
                __LINE__))
          break;

        if (retval = util::GRError(
                cudaSetDevice(gpu),
                "KernelRuntimeStatsLifetime cudaSetDevice failed: ", __FILE__,
                __LINE__))
          break;
      }

      // Copy out stats
      if (stream == 0) {
        if (retval = util::GRError(
                cudaMemcpy(h_stat, d_stat, stat_bytes, cudaMemcpyDeviceToHost),
                "KernelRuntimeStatsLifetime d_stat failed", __FILE__, __LINE__))
          break;
      } else {
        if (retval = util::GRError(
                cudaMemcpyAsync(h_stat, d_stat, stat_bytes,
                                cudaMemcpyDeviceToHost, stream),
                "KernelRuntimeStatsLifetime d_stat failed", __FILE__, __LINE__))
          break;
        // cudaStreamSynchronize(stream);
      }

      if (check_gpu) {
        // Restore current gpu
        if (retval = util::GRError(
                cudaSetDevice(current_gpu),
                "KernelRuntimeStatsLifetime cudaSetDevice failed: ", __FILE__,
                __LINE__))
          break;
      }

      // Compute runtimes, find max
      unsigned long long max_runtime = 0;
      for (int block = 0; block < grid_size; block++) {
        unsigned long long runtime = h_stat[(CLOCKS * grid_size) + block];

        if (runtime > max_runtime) {
          max_runtime = runtime;
        }
=======
class KernelRuntimeStatsLifetime : public KernelRuntimeStats
{
protected:

    // Number of bytes backed by d_stat
    size_t stat_bytes;

    // GPU d_counters was allocated on
    int gpu;

public:

    // Constructor
    KernelRuntimeStatsLifetime() :
        KernelRuntimeStats(),
        stat_bytes(0),
        gpu(GR_INVALID_DEVICE) {}


    // Deallocates and resets the progress counters
    cudaError_t HostReset()
    {
        cudaError_t retval = cudaSuccess;

        do {

            if (d_stat) {

                // Save current gpu
                int current_gpu;
                if (retval = util::GRError(cudaGetDevice(&current_gpu),
                    "KernelRuntimeStatsLifetime cudaGetDevice failed: ", __FILE__, __LINE__)) break;

                // Deallocate
                if (retval = util::GRError(cudaSetDevice(gpu),
                    "KernelRuntimeStatsLifetime cudaSetDevice failed: ", __FILE__, __LINE__)) break;
                if (retval = util::GRError(cudaFree(d_stat),
                    "KernelRuntimeStatsLifetime cudaFree d_stat failed: ", __FILE__, __LINE__)) break;

                d_stat = NULL;
                gpu = GR_INVALID_DEVICE;

                // Restore current gpu
                if (retval = util::GRError(cudaSetDevice(current_gpu),
                    "KernelRuntimeStatsLifetime cudaSetDevice failed: ", __FILE__, __LINE__)) break;
            }

            stat_bytes = 0;

        } while (0);

        return retval;
    }


    // Destructor
    virtual ~KernelRuntimeStatsLifetime()
    {
        HostReset();
    }


    // Sets up the progress counters for the next kernel launch (lazily
    // allocating and initializing them if necessary)
    cudaError_t Setup(int grid_size)
    {
        cudaError_t retval = cudaSuccess;
        do {
            size_t new_stat_bytes = grid_size * sizeof(unsigned long long) * TOTAL_COUNTERS;
            if (new_stat_bytes > stat_bytes) {

                // Deallocate if exists
                if (retval = HostReset()) break;

                // Remember device
                if (retval = util::GRError(cudaGetDevice(&gpu),
                    "KernelRuntimeStatsLifetime cudaGetDevice failed: ", __FILE__, __LINE__)) break;

                // Reallocate
                stat_bytes = new_stat_bytes;

                if (retval = util::GRError(cudaMalloc((void**) &d_stat, stat_bytes),
                    "KernelRuntimeStatsLifetime cudaMalloc d_stat failed", __FILE__, __LINE__)) break;

                // Initialize to zero
                //util::MemsetKernel<unsigned long long><<<(grid_size + 128 - 1) / 128, 128>>>(
                //    d_stat, 0, grid_size);
                oprtr::ForEach(d_stat, []__host__ __device__(unsigned long long &stat){
                    stat = 0;
                    }, grid_size, util::DEVICE);

                if (retval = util::GRError(cudaThreadSynchronize(),
                    "KernelRuntimeStatsLifetime MemsetKernel d_stat failed", __FILE__, __LINE__)) break;
            }
        } while (0);

        return retval;
    }


    // Accumulates avg live, max live, and total aggregate
    cudaError_t Accumulate(
        int grid_size,
        unsigned long long &total_runtimes,
        unsigned long long &total_lifetimes,
        unsigned long long &total_aggregate,
        bool               check_gpu = true,
        cudaStream_t       stream = 0)
    {
        cudaError_t retval = cudaSuccess;

        do {

            unsigned long long *h_stat = (unsigned long long*) malloc(stat_bytes);
            int current_gpu;

            if (check_gpu)
            {
                // Save current gpu
                if (retval = util::GRError(cudaGetDevice(&current_gpu),
                    "KernelRuntimeStatsLifetime cudaGetDevice failed: ", __FILE__, __LINE__)) break;

                if (retval = util::GRError(cudaSetDevice(gpu),
                    "KernelRuntimeStatsLifetime cudaSetDevice failed: ", __FILE__, __LINE__)) break;
            }

            // Copy out stats
            if (stream == 0)
            {
                if (retval = util::GRError(cudaMemcpy(h_stat, d_stat, stat_bytes, cudaMemcpyDeviceToHost),
                    "KernelRuntimeStatsLifetime d_stat failed", __FILE__, __LINE__)) break;
            } else {
                if (retval = util::GRError(cudaMemcpyAsync(h_stat, d_stat, stat_bytes, cudaMemcpyDeviceToHost, stream),
                    "KernelRuntimeStatsLifetime d_stat failed", __FILE__, __LINE__)) break;
                //cudaStreamSynchronize(stream);
            }

            if (check_gpu)
            {
                // Restore current gpu
                if (retval = util::GRError(cudaSetDevice(current_gpu),
                    "KernelRuntimeStatsLifetime cudaSetDevice failed: ", __FILE__, __LINE__)) break;
            }

            // Compute runtimes, find max
            unsigned long long max_runtime = 0;
            for (int block = 0; block < grid_size; block++) {

                unsigned long long runtime = h_stat[(CLOCKS * grid_size) + block];

                if (runtime > max_runtime) {
                    max_runtime = runtime;
                }

                total_runtimes += runtime;
            }
>>>>>>> 07c8340d

        total_runtimes += runtime;
      }

      total_lifetimes += (max_runtime * grid_size);

      // Accumulate aggregates
      for (int block = 0; block < grid_size; block++) {
        total_aggregate += h_stat[(AGGREGATE * grid_size) + block];
      }

      free(h_stat);

    } while (0);

    return retval;
  }

  // Accumulates avg live, max live
  cudaError_t Accumulate(int grid_size, unsigned long long &total_runtimes,
                         unsigned long long &total_lifetimes,
                         bool check_gpu = true, cudaStream_t stream = 0) {
    unsigned long long total_aggregate = 0;
    return Accumulate(grid_size, total_runtimes, total_lifetimes,
                      total_aggregate, check_gpu, stream);
  }
};

}  // namespace util
}  // namespace gunrock<|MERGE_RESOLUTION|>--- conflicted
+++ resolved
@@ -24,51 +24,6 @@
 /**
  * Manages device storage needed for conveying kernel runtime stats
  */
-<<<<<<< HEAD
-class KernelRuntimeStats {
- protected:
-  enum {
-    CLOCKS = 0,
-    AGGREGATE,
-
-    TOTAL_COUNTERS,
-  };
-
-  // Counters in global device memory
-  unsigned long long *d_stat;
-
-  clock_t start;                 // Start time
-  clock_t clocks;                // Accumulated time
-  unsigned long long aggregate;  // General-purpose aggregate counter
-
- public:
-  // Constructor
-  KernelRuntimeStats() : d_stat(NULL), clocks(0), aggregate(0) {}
-
-  // Marks start time.  Typically called by thread-0.
-  __device__ __forceinline__ void MarkStart() { start = clock(); }
-
-  // Marks stop time.  Typically called by thread-0.
-  __device__ __forceinline__ void MarkStop() {
-    clock_t stop = clock();
-    clock_t runtime =
-        (stop >= start) ? stop - start : stop + (((clock_t)-1) - start);
-    clocks += runtime;
-  }
-
-  // Increments the aggregate counter by the specified amount.
-  // Typically called by thread-0.
-  template <typename T>
-  __device__ __forceinline__ void Aggregate(T increment) {
-    aggregate += increment;
-  }
-
-  // Flushes statistics to global mem
-  __device__ __forceinline__ void Flush() {
-    if (d_stat != NULL) {
-      d_stat[blockIdx.x + (CLOCKS * gridDim.x)] = clocks;
-      d_stat[blockIdx.x + (AGGREGATE * gridDim.x)] = aggregate;
-=======
 class KernelRuntimeStats
 {
 protected :
@@ -117,7 +72,6 @@
     __device__ __forceinline__ void Aggregate(T increment)
     {
         aggregate += increment;
->>>>>>> 07c8340d
     }
   }
 
@@ -136,167 +90,6 @@
  * We can use this in host enactors, and pass the base GlobalBarrier
  * as parameters to kernels.
  */
-<<<<<<< HEAD
-class KernelRuntimeStatsLifetime : public KernelRuntimeStats {
- protected:
-  // Number of bytes backed by d_stat
-  size_t stat_bytes;
-
-  // GPU d_counters was allocated on
-  int gpu;
-
- public:
-  // Constructor
-  KernelRuntimeStatsLifetime()
-      : KernelRuntimeStats(), stat_bytes(0), gpu(GR_INVALID_DEVICE) {}
-
-  // Deallocates and resets the progress counters
-  cudaError_t HostReset() {
-    cudaError_t retval = cudaSuccess;
-
-    do {
-      if (d_stat) {
-        // Save current gpu
-        int current_gpu;
-        if (retval = util::GRError(
-                cudaGetDevice(&current_gpu),
-                "KernelRuntimeStatsLifetime cudaGetDevice failed: ", __FILE__,
-                __LINE__))
-          break;
-
-        // Deallocate
-        if (retval = util::GRError(
-                cudaSetDevice(gpu),
-                "KernelRuntimeStatsLifetime cudaSetDevice failed: ", __FILE__,
-                __LINE__))
-          break;
-        if (retval = util::GRError(
-                cudaFree(d_stat),
-                "KernelRuntimeStatsLifetime cudaFree d_stat failed: ", __FILE__,
-                __LINE__))
-          break;
-
-        d_stat = NULL;
-        gpu = GR_INVALID_DEVICE;
-
-        // Restore current gpu
-        if (retval = util::GRError(
-                cudaSetDevice(current_gpu),
-                "KernelRuntimeStatsLifetime cudaSetDevice failed: ", __FILE__,
-                __LINE__))
-          break;
-      }
-
-      stat_bytes = 0;
-
-    } while (0);
-
-    return retval;
-  }
-
-  // Destructor
-  virtual ~KernelRuntimeStatsLifetime() { HostReset(); }
-
-  // Sets up the progress counters for the next kernel launch (lazily
-  // allocating and initializing them if necessary)
-  cudaError_t Setup(int grid_size) {
-    cudaError_t retval = cudaSuccess;
-    do {
-      size_t new_stat_bytes =
-          grid_size * sizeof(unsigned long long) * TOTAL_COUNTERS;
-      if (new_stat_bytes > stat_bytes) {
-        // Deallocate if exists
-        if (retval = HostReset()) break;
-
-        // Remember device
-        if (retval = util::GRError(
-                cudaGetDevice(&gpu),
-                "KernelRuntimeStatsLifetime cudaGetDevice failed: ", __FILE__,
-                __LINE__))
-          break;
-
-        // Reallocate
-        stat_bytes = new_stat_bytes;
-
-        if (retval = util::GRError(
-                cudaMalloc((void **)&d_stat, stat_bytes),
-                "KernelRuntimeStatsLifetime cudaMalloc d_stat failed", __FILE__,
-                __LINE__))
-          break;
-
-        // Initialize to zero
-        util::MemsetKernel<unsigned long long>
-            <<<(grid_size + 128 - 1) / 128, 128>>>(d_stat, 0, grid_size);
-        if (retval = util::GRError(
-                cudaDeviceSynchronize(),
-                "KernelRuntimeStatsLifetime MemsetKernel d_stat failed",
-                __FILE__, __LINE__))
-          break;
-      }
-    } while (0);
-
-    return retval;
-  }
-
-  // Accumulates avg live, max live, and total aggregate
-  cudaError_t Accumulate(int grid_size, unsigned long long &total_runtimes,
-                         unsigned long long &total_lifetimes,
-                         unsigned long long &total_aggregate,
-                         bool check_gpu = true, cudaStream_t stream = 0) {
-    cudaError_t retval = cudaSuccess;
-
-    do {
-      unsigned long long *h_stat = (unsigned long long *)malloc(stat_bytes);
-      int current_gpu;
-
-      if (check_gpu) {
-        // Save current gpu
-        if (retval = util::GRError(
-                cudaGetDevice(&current_gpu),
-                "KernelRuntimeStatsLifetime cudaGetDevice failed: ", __FILE__,
-                __LINE__))
-          break;
-
-        if (retval = util::GRError(
-                cudaSetDevice(gpu),
-                "KernelRuntimeStatsLifetime cudaSetDevice failed: ", __FILE__,
-                __LINE__))
-          break;
-      }
-
-      // Copy out stats
-      if (stream == 0) {
-        if (retval = util::GRError(
-                cudaMemcpy(h_stat, d_stat, stat_bytes, cudaMemcpyDeviceToHost),
-                "KernelRuntimeStatsLifetime d_stat failed", __FILE__, __LINE__))
-          break;
-      } else {
-        if (retval = util::GRError(
-                cudaMemcpyAsync(h_stat, d_stat, stat_bytes,
-                                cudaMemcpyDeviceToHost, stream),
-                "KernelRuntimeStatsLifetime d_stat failed", __FILE__, __LINE__))
-          break;
-        // cudaStreamSynchronize(stream);
-      }
-
-      if (check_gpu) {
-        // Restore current gpu
-        if (retval = util::GRError(
-                cudaSetDevice(current_gpu),
-                "KernelRuntimeStatsLifetime cudaSetDevice failed: ", __FILE__,
-                __LINE__))
-          break;
-      }
-
-      // Compute runtimes, find max
-      unsigned long long max_runtime = 0;
-      for (int block = 0; block < grid_size; block++) {
-        unsigned long long runtime = h_stat[(CLOCKS * grid_size) + block];
-
-        if (runtime > max_runtime) {
-          max_runtime = runtime;
-        }
-=======
 class KernelRuntimeStatsLifetime : public KernelRuntimeStats
 {
 protected:
@@ -453,7 +246,6 @@
 
                 total_runtimes += runtime;
             }
->>>>>>> 07c8340d
 
         total_runtimes += runtime;
       }
