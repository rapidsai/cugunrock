// ----------------------------------------------------------------
// Gunrock -- Fast and Efficient GPU Graph Library
// ----------------------------------------------------------------
// This source code is distributed under the terms of LICENSE.TXT
// in the root directory of this source distribution.
// ----------------------------------------------------------------

/**
 * @file
 * test_knn.cu
 *
 * @brief Simple test driver program for Gunrock template.
 */

// KNN includes
#include <gunrock/app/knn/knn_app.cu>
#include <gunrock/app/knn/knn_helpers.cuh>

// App and test base includes
#include <gunrock/app/test_base.cuh>

//#define KNN_TEST_DEBUG 
#ifdef KNN_TEST_DEBUG
    #define debug(a...) fprintf(stderr, a)
#else
    #define debug(a...)
#endif

using namespace gunrock;

namespace APP_NAMESPACE = app::knn;

/******************************************************************************
 * Main
 ******************************************************************************/

/**
 * @brief Enclosure to the main function
 */
struct main_struct {
  /**
   * @brief the actual main function, after type switching
   * @tparam VertexT    Type of vertex identifier
   * @tparam SizeT      Type of graph size, i.e. type of edge identifier
   * @tparam ValueT     Type of edge values
   * @param  parameters Command line parameters
   * @param  v,s,val    Place holders for type deduction
   * \return cudaError_t error message(s), if any
   */
  template <typename VertexT,  // Use int as the vertex identifier
            typename SizeT,    // Use int as the graph size type
            typename ValueT>   // Use int as the value type
  cudaError_t
  operator()(util::Parameters& parameters, VertexT v, SizeT s, ValueT val) {
    // CLI parameters
    bool quick = parameters.Get<bool>("quick");
    bool quiet = parameters.Get<bool>("quiet");

    // Get n dimension tuplets
    std::string labels_file = parameters.Get<std::string>("labels-file");
    util::PrintMsg("Points File Input: " + labels_file, !quiet);

    cudaError_t retval = cudaSuccess;
    
    std::ifstream lfile(labels_file.c_str());
    if (labels_file == "" || !lfile.is_open()){
        util::PrintMsg("File cannot be open\n", !quiet);
        return retval; 
    }

    typedef typename app::TestGraph<VertexT, SizeT, ValueT, graph::HAS_CSR>
        GraphT;
    // Creating empty graph
    GraphT graph;

    // Initialization of the points array
    util::Array1D<SizeT, ValueT> points;
    //Initialization is moved to gunrock::graphio::labels::Read ... ReadLabelsStream
    //GUARD_CU(points.Allocate(n*dim, util::HOST));
    
    util::CpuTimer cpu_timer;
    cpu_timer.Start();
    // graphio::labels is setting "n" and "dim"
    retval = gunrock::graphio::labels::Read(parameters, points);
    if (retval){
        util::PrintMsg("Reading error\n");
        return retval;
    }
    cpu_timer.Stop();
    parameters.Set("load-time", cpu_timer.ElapsedMillis());

    // Get number of points
    SizeT n = parameters.Get<SizeT>("n");
   
    // Get dimensional of space
    SizeT dim = parameters.Get<SizeT>("dim");

    // Get number of nearest neighbors, default k = 10
    SizeT k = parameters.Get<SizeT>("k");

    if (k >= n){
        util::PrintMsg("k has to be at most n-1", !quiet);
        return retval;
    }
 
#ifdef KNN_TEST_DEBUG
    // Debug of points:
    debug("debug points\n");
    for (int i=0; i<n; ++i){
        debug("for point %d: ", i);
        for (int j=0; j<dim; ++j){
            debug("%.lf ", points[i*dim + j]);
        }
        debug("\n");
    }
#endif

    util::PrintMsg("number of points " + std::to_string(n) + ", k " + std::to_string(k), !quiet); 
    // Reference result on CPU
    SizeT* ref_knns = NULL;
<<<<<<< HEAD
    SizeT* h_knns = (SizeT*)malloc(sizeof(SizeT) * n * (k+1));
=======
    SizeT* h_knns = (SizeT*)malloc(sizeof(SizeT) * n * k);
>>>>>>> bb9962b4

    if (!quick) {
      // Init datastructures for reference result on GPU
      ref_knns = (SizeT*)malloc(sizeof(SizeT) * n * k);

      // If not in `quick` mode, compute CPU reference implementation
      util::PrintMsg("__________________________", !quiet);
      util::PrintMsg("______ CPU Reference _____", !quiet);

      float elapsed = app::knn::CPU_Reference<VertexT, SizeT, ValueT>(
              parameters, points, n, dim, k, ref_knns, quiet);

      util::PrintMsg("--------------------------\n Elapsed: " + 
              std::to_string(elapsed), !quiet);
      util::PrintMsg("__________________________", !quiet);
      parameters.Set("cpu-elapsed", elapsed);
    }

    std::vector<std::string> switches{"advance-mode"};

    GUARD_CU((app::Switch_Parameters(parameters, graph, switches,
        [n, dim, k, h_knns, points, ref_knns]
        (util::Parameters& parameters, GraphT& graph) {
            return app::knn::RunTests(parameters, points, graph, n, dim, k, 
                    h_knns, ref_knns, util::DEVICE);
        })));

    if (!quick) {
      delete[] ref_knns;
    }

    return retval;
  }
};

int main(int argc, char** argv) {
  cudaError_t retval = cudaSuccess;
  util::Parameters parameters("test knn");
  GUARD_CU(graphio::UseParameters(parameters));
  GUARD_CU(app::knn::UseParameters(parameters));
  GUARD_CU(app::UseParameters_test(parameters));
  GUARD_CU(parameters.Parse_CommandLine(argc, argv));
  if (parameters.Get<bool>("help")) {
    parameters.Print_Help();
    return cudaSuccess;
  }
  GUARD_CU(parameters.Check_Required());

  app::Switch_Types<app::VERTEXT_U32B | app::VERTEXT_U64B |
                           app::SIZET_U32B | app::SIZET_U64B |
                           app::VALUET_F32B | app::UNDIRECTED>(
      parameters, main_struct());
}

// Leave this at the end of the file
// Local Variables:
// mode:c++
// c-file-style: "NVIDIA"
// End:<|MERGE_RESOLUTION|>--- conflicted
+++ resolved
@@ -118,11 +118,7 @@
     util::PrintMsg("number of points " + std::to_string(n) + ", k " + std::to_string(k), !quiet); 
     // Reference result on CPU
     SizeT* ref_knns = NULL;
-<<<<<<< HEAD
-    SizeT* h_knns = (SizeT*)malloc(sizeof(SizeT) * n * (k+1));
-=======
     SizeT* h_knns = (SizeT*)malloc(sizeof(SizeT) * n * k);
->>>>>>> bb9962b4
 
     if (!quick) {
       // Init datastructures for reference result on GPU
